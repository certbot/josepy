language: python
sudo: false
cache: pip
dist: xenial
matrix:
  include:
    - python: "2.7"
    - python: "3.4"
    - python: "3.5"
    - python: "3.6"
<<<<<<< HEAD
    - dist: xenial
      python: "3.7"
=======
    - python: "3.7"
      sudo: true
>>>>>>> 41f4c909
install:
  - pip install tox-travis codecov
script:
  - tox -v
after_success:
  - codecov
notifications:
  email: false<|MERGE_RESOLUTION|>--- conflicted
+++ resolved
@@ -8,13 +8,7 @@
     - python: "3.4"
     - python: "3.5"
     - python: "3.6"
-<<<<<<< HEAD
-    - dist: xenial
-      python: "3.7"
-=======
     - python: "3.7"
-      sudo: true
->>>>>>> 41f4c909
 install:
   - pip install tox-travis codecov
 script:
