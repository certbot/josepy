"""Tests for josepy.json_util."""
import itertools
import sys
import unittest
from typing import Any, Dict, Mapping
from unittest import mock

import pytest
import test_util

from josepy import errors, interfaces, util

CERT = test_util.load_comparable_cert('cert.pem')
CSR = test_util.load_comparable_csr('csr.pem')


class FieldTest(unittest.TestCase):
    """Tests for josepy.json_util.field and josepy.json_util.Field."""

    def test_field_function(self) -> None:
        from josepy.json_util import Field, field

        test = field("foo", default="bar")
        assert isinstance(test, Field)
        assert test.json_name == "foo"
        assert test.default == "bar"

    def test_type_field_control(self) -> None:
        from josepy.json_util import JSONObjectWithFields, field

        class DummyProperlyTyped(JSONObjectWithFields):
            type: str = field('type')
            index: int = field('index')

        with pytest.raises(ValueError):
            class DummyImproperlyTyped(JSONObjectWithFields):
                type = field('type')
                index: int = field('index')

    def test_no_omit_boolean(self) -> None:
        from josepy.json_util import Field
        for default, omitempty, value in itertools.product(
                [True, False], [True, False], [True, False]):
            assert Field("foo", default=default, omitempty=omitempty).omit(value) is False

    def test_descriptors(self) -> None:
        mock_value = mock.MagicMock()

        def decoder(unused_value: Any) -> str:
            return 'd'

        def encoder(unused_value: Any) -> str:
            return 'e'

        from josepy.json_util import Field
        field = Field('foo')

        field = field.encoder(encoder)
        assert 'e' == field.encode(mock_value)

        field = field.decoder(decoder)
        assert 'e' == field.encode(mock_value)
        assert 'd' == field.decode(mock_value)

    def test_default_encoder_is_partial(self) -> None:
        class MockField(interfaces.JSONDeSerializable):
            def to_partial_json(self) -> Dict[str, Any]:
                return {'foo': 'bar'}  # pragma: no cover

            @classmethod
            def from_json(cls, jobj: Mapping[str, Any]) -> 'MockField':
                return cls()  # pragma: no cover
        mock_field = MockField()

        from josepy.json_util import Field
        assert Field.default_encoder(mock_field) is mock_field
        # in particular...
        assert 'foo' != Field.default_encoder(mock_field)

    def test_default_encoder_passthrough(self) -> None:
        mock_value = mock.MagicMock()
        from josepy.json_util import Field
        assert Field.default_encoder(mock_value) is mock_value

    def test_default_decoder_list_to_tuple(self) -> None:
        from josepy.json_util import Field
        assert (1, 2, 3) == Field.default_decoder([1, 2, 3])

    def test_default_decoder_dict_to_frozendict(self) -> None:
        from josepy.json_util import Field
        obj = Field.default_decoder({'x': 2})
        assert isinstance(obj, util.frozendict)
        assert obj == util.frozendict(x=2)

    def test_default_decoder_passthrough(self) -> None:
        mock_value = mock.MagicMock()
        from josepy.json_util import Field
        assert Field.default_decoder(mock_value) is mock_value


class JSONObjectWithFieldsMetaTest(unittest.TestCase):
    """Tests for josepy.json_util.JSONObjectWithFieldsMeta."""

    def setUp(self) -> None:
        from josepy.json_util import Field, JSONObjectWithFieldsMeta
        self.field = Field('Baz')
        self.field2 = Field('Baz2')

        class A(metaclass=JSONObjectWithFieldsMeta):
            __slots__ = ('bar',)
            baz = self.field

        class B(A):
            pass

        class C(A):
            baz = self.field2

        self.a_cls = A
        self.b_cls = B
        self.c_cls = C

<<<<<<< HEAD
    def test_fields(self) -> None:
        self.assertEqual({'baz': self.field}, self.a_cls._fields)
        self.assertEqual({'baz': self.field}, self.b_cls._fields)

    def test_fields_inheritance(self) -> None:
        self.assertEqual({'baz': self.field2}, self.c_cls._fields)

    def test_slots(self) -> None:
        self.assertEqual(('bar', 'baz'), self.a_cls.__slots__)
        self.assertEqual(('baz',), self.b_cls.__slots__)

    def test_orig_slots(self) -> None:
        self.assertEqual(('bar',), self.a_cls._orig_slots)
        self.assertEqual((), self.b_cls._orig_slots)
=======
    def test_fields(self):
        assert {'baz': self.field} == self.a_cls._fields
        assert {'baz': self.field} == self.b_cls._fields

    def test_fields_inheritance(self):
        assert {'baz': self.field2} == self.c_cls._fields

    def test_slots(self):
        assert ('bar', 'baz') == self.a_cls.__slots__
        assert ('baz',) == self.b_cls.__slots__

    def test_orig_slots(self):
        assert ('bar',) == self.a_cls._orig_slots
        assert () == self.b_cls._orig_slots
>>>>>>> e6cea11d


class JSONObjectWithFieldsTest(unittest.TestCase):
    """Tests for josepy.json_util.JSONObjectWithFields."""

    def setUp(self) -> None:
        from josepy.json_util import Field, JSONObjectWithFields

        class MockJSONObjectWithFields(JSONObjectWithFields):
            x = Field('x', omitempty=True,
                      encoder=(lambda x: x * 2),
                      decoder=(lambda x: x / 2))
            y = Field('y')
            z = Field('Z')  # on purpose uppercase

            @y.encoder  # type: ignore
            def y(value):
                if value == 500:
                    raise errors.SerializationError()
                return value

            @y.decoder  # type: ignore
            def y(value):
                if value == 500:
                    raise errors.DeserializationError()
                return value

        self.MockJSONObjectWithFields = MockJSONObjectWithFields
        self.mock = MockJSONObjectWithFields(x=None, y=2, z=3)

<<<<<<< HEAD
    def test_init_defaults(self) -> None:
        self.assertEqual(self.mock, self.MockJSONObjectWithFields(y=2, z=3))

    def test_encode(self) -> None:
        self.assertEqual(10, self.MockJSONObjectWithFields(
            x=5, y=0, z=0).encode("x"))

    def test_encode_wrong_field(self) -> None:
        self.assertRaises(errors.Error, self.mock.encode, 'foo')

    def test_encode_serialization_error_passthrough(self) -> None:
        self.assertRaises(
            errors.SerializationError,
            self.MockJSONObjectWithFields(y=500, z=None).encode, "y")

    def test_fields_to_partial_json_omits_empty(self) -> None:
        self.assertEqual(self.mock.fields_to_partial_json(), {'y': 2, 'Z': 3})

    def test_fields_from_json_fills_default_for_empty(self) -> None:
        self.assertEqual(
            {'x': None, 'y': 2, 'z': 3},
            self.MockJSONObjectWithFields.fields_from_json({'y': 2, 'Z': 3}))

    def test_fields_from_json_fails_on_missing(self) -> None:
        self.assertRaises(
            errors.DeserializationError,
            self.MockJSONObjectWithFields.fields_from_json, {'y': 0})
        self.assertRaises(
            errors.DeserializationError,
            self.MockJSONObjectWithFields.fields_from_json, {'Z': 0})
        self.assertRaises(
            errors.DeserializationError,
            self.MockJSONObjectWithFields.fields_from_json, {'x': 0, 'y': 0})
        self.assertRaises(
            errors.DeserializationError,
            self.MockJSONObjectWithFields.fields_from_json, {'x': 0, 'Z': 0})

    def test_fields_to_partial_json_encoder(self) -> None:
        self.assertEqual(
            self.MockJSONObjectWithFields(x=1, y=2, z=3).to_partial_json(),
            {'x': 2, 'y': 2, 'Z': 3})

    def test_fields_from_json_decoder(self) -> None:
        self.assertEqual(
            {'x': 2, 'y': 2, 'z': 3},
=======
    def test_init_defaults(self):
        assert self.mock == self.MockJSONObjectWithFields(y=2, z=3)

    def test_encode(self):
        assert 10 == self.MockJSONObjectWithFields(
            x=5, y=0, z=0).encode("x")

    def test_encode_wrong_field(self):
        with pytest.raises(errors.Error):
            self.mock.encode('foo')

    def test_encode_serialization_error_passthrough(self):
        with pytest.raises(errors.SerializationError):
            self.MockJSONObjectWithFields(y=500, z=None).encode("y")

    def test_fields_to_partial_json_omits_empty(self):
        assert self.mock.fields_to_partial_json() == {'y': 2, 'Z': 3}

    def test_fields_from_json_fills_default_for_empty(self):
        assert {'x': None, 'y': 2, 'z': 3} == \
            self.MockJSONObjectWithFields.fields_from_json({'y': 2, 'Z': 3})

    def test_fields_from_json_fails_on_missing(self):
        with pytest.raises(errors.DeserializationError):
            self.MockJSONObjectWithFields.fields_from_json({'y': 0})
        with pytest.raises(errors.DeserializationError):
            self.MockJSONObjectWithFields.fields_from_json({'Z': 0})
        with pytest.raises(errors.DeserializationError):
            self.MockJSONObjectWithFields.fields_from_json({'x': 0, 'y': 0})
        with pytest.raises(errors.DeserializationError):
            self.MockJSONObjectWithFields.fields_from_json({'x': 0, 'Z': 0})

    def test_fields_to_partial_json_encoder(self):
        assert self.MockJSONObjectWithFields(x=1, y=2, z=3).to_partial_json() == \
            {'x': 2, 'y': 2, 'Z': 3}

    def test_fields_from_json_decoder(self):
        assert {'x': 2, 'y': 2, 'z': 3} == \
>>>>>>> e6cea11d
            self.MockJSONObjectWithFields.fields_from_json(
                {'x': 4, 'y': 2, 'Z': 3})

<<<<<<< HEAD
    def test_fields_to_partial_json_error_passthrough(self) -> None:
        self.assertRaises(
            errors.SerializationError, self.MockJSONObjectWithFields(
                x=1, y=500, z=3).to_partial_json)

    def test_fields_from_json_error_passthrough(self) -> None:
        self.assertRaises(
            errors.DeserializationError,
            self.MockJSONObjectWithFields.from_json,
            {'x': 4, 'y': 500, 'Z': 3})
=======
    def test_fields_to_partial_json_error_passthrough(self):
        with pytest.raises(errors.SerializationError):
            self.MockJSONObjectWithFields(
                x=1, y=500, z=3).to_partial_json()

    def test_fields_from_json_error_passthrough(self):
        with pytest.raises(errors.DeserializationError):
            self.MockJSONObjectWithFields.from_json({'x': 4, 'y': 500, 'Z': 3})
>>>>>>> e6cea11d


class DeEncodersTest(unittest.TestCase):
    def setUp(self) -> None:
        self.b64_cert = (
            u'MIIB3jCCAYigAwIBAgICBTkwDQYJKoZIhvcNAQELBQAwdzELMAkGA1UEBhM'
            u'CVVMxETAPBgNVBAgMCE1pY2hpZ2FuMRIwEAYDVQQHDAlBbm4gQXJib3IxKz'
            u'ApBgNVBAoMIlVuaXZlcnNpdHkgb2YgTWljaGlnYW4gYW5kIHRoZSBFRkYxF'
            u'DASBgNVBAMMC2V4YW1wbGUuY29tMB4XDTE0MTIxMTIyMzQ0NVoXDTE0MTIx'
            u'ODIyMzQ0NVowdzELMAkGA1UEBhMCVVMxETAPBgNVBAgMCE1pY2hpZ2FuMRI'
            u'wEAYDVQQHDAlBbm4gQXJib3IxKzApBgNVBAoMIlVuaXZlcnNpdHkgb2YgTW'
            u'ljaGlnYW4gYW5kIHRoZSBFRkYxFDASBgNVBAMMC2V4YW1wbGUuY29tMFwwD'
            u'QYJKoZIhvcNAQEBBQADSwAwSAJBAKx1c7RR7R_drnBSQ_zfx1vQLHUbFLh1'
            u'AQQQ5R8DZUXd36efNK79vukFhN9HFoHZiUvOjm0c-pVE6K-EdE_twuUCAwE'
            u'AATANBgkqhkiG9w0BAQsFAANBAC24z0IdwIVKSlntksllvr6zJepBH5fMnd'
            u'fk3XJp10jT6VE-14KNtjh02a56GoraAvJAT5_H67E8GvJ_ocNnB_o'
        )
        self.b64_csr = (
            u'MIIBXTCCAQcCAQAweTELMAkGA1UEBhMCVVMxETAPBgNVBAgMCE1pY2hpZ2F'
            u'uMRIwEAYDVQQHDAlBbm4gQXJib3IxDDAKBgNVBAoMA0VGRjEfMB0GA1UECw'
            u'wWVW5pdmVyc2l0eSBvZiBNaWNoaWdhbjEUMBIGA1UEAwwLZXhhbXBsZS5jb'
            u'20wXDANBgkqhkiG9w0BAQEFAANLADBIAkEArHVztFHtH92ucFJD_N_HW9As'
            u'dRsUuHUBBBDlHwNlRd3fp580rv2-6QWE30cWgdmJS86ObRz6lUTor4R0T-3'
            u'C5QIDAQABoCkwJwYJKoZIhvcNAQkOMRowGDAWBgNVHREEDzANggtleGFtcG'
            u'xlLmNvbTANBgkqhkiG9w0BAQsFAANBAHJH_O6BtC9aGzEVCMGOZ7z9iIRHW'
            u'Szr9x_bOzn7hLwsbXPAgO1QxEwL-X-4g20Gn9XBE1N9W6HCIEut2d8wACg'
        )

    def test_encode_b64jose(self) -> None:
        from josepy.json_util import encode_b64jose
        encoded = encode_b64jose(b'x')
        assert isinstance(encoded, str)
        assert u'eA' == encoded

    def test_decode_b64jose(self) -> None:
        from josepy.json_util import decode_b64jose
        decoded = decode_b64jose(u'eA')
        assert isinstance(decoded, bytes)
        assert b'x' == decoded

    def test_decode_b64jose_padding_error(self) -> None:
        from josepy.json_util import decode_b64jose
        with pytest.raises(errors.DeserializationError):
            decode_b64jose(u'x')

    def test_decode_b64jose_size(self) -> None:
        from josepy.json_util import decode_b64jose
        assert b'foo' == decode_b64jose(u'Zm9v', size=3)
        with pytest.raises(errors.DeserializationError):
            decode_b64jose(u'Zm9v', size=2)
        with pytest.raises(errors.DeserializationError):
            decode_b64jose(u'Zm9v', size=4)

    def test_decode_b64jose_minimum_size(self) -> None:
        from josepy.json_util import decode_b64jose
        assert b'foo' == decode_b64jose(u'Zm9v', size=3, minimum=True)
        assert b'foo' == decode_b64jose(u'Zm9v', size=2, minimum=True)
        with pytest.raises(errors.DeserializationError):
            decode_b64jose(u'Zm9v', size=4, minimum=True)

    def test_encode_hex16(self) -> None:
        from josepy.json_util import encode_hex16
        encoded = encode_hex16(b'foo')
        assert u'666f6f' == encoded
        assert isinstance(encoded, str)

    def test_decode_hex16(self) -> None:
        from josepy.json_util import decode_hex16
        decoded = decode_hex16(u'666f6f')
        assert b'foo' == decoded
        assert isinstance(decoded, bytes)

    def test_decode_hex16_minimum_size(self) -> None:
        from josepy.json_util import decode_hex16
        assert b'foo' == decode_hex16(u'666f6f', size=3, minimum=True)
        assert b'foo' == decode_hex16(u'666f6f', size=2, minimum=True)
        with pytest.raises(errors.DeserializationError):
            decode_hex16(u'666f6f', size=4, minimum=True)

    def test_decode_hex16_odd_length(self) -> None:
        from josepy.json_util import decode_hex16
        with pytest.raises(errors.DeserializationError):
            decode_hex16(u'x')

    def test_encode_cert(self) -> None:
        from josepy.json_util import encode_cert
        assert self.b64_cert == encode_cert(CERT)

    def test_decode_cert(self) -> None:
        from josepy.json_util import decode_cert
        cert = decode_cert(self.b64_cert)
        assert isinstance(cert, util.ComparableX509)
        assert cert == CERT
        with pytest.raises(errors.DeserializationError):
            decode_cert(u'')

    def test_encode_csr(self) -> None:
        from josepy.json_util import encode_csr
        assert self.b64_csr == encode_csr(CSR)

    def test_decode_csr(self) -> None:
        from josepy.json_util import decode_csr
        csr = decode_csr(self.b64_csr)
        assert isinstance(csr, util.ComparableX509)
        assert csr == CSR
        with pytest.raises(errors.DeserializationError):
            decode_csr(u'')


class TypedJSONObjectWithFieldsTest(unittest.TestCase):

    def setUp(self) -> None:
        from josepy.json_util import TypedJSONObjectWithFields

        class MockParentTypedJSONObjectWithFields(TypedJSONObjectWithFields):
            TYPES = {}
            type_field_name = 'type'

        @MockParentTypedJSONObjectWithFields.register
        class MockTypedJSONObjectWithFields(
                MockParentTypedJSONObjectWithFields):
            foo: str
            typ = 'test'
            __slots__ = ('foo',)

            @classmethod
            def fields_from_json(cls, jobj: Mapping[str, Any]) -> Dict[str, Any]:
                return {'foo': jobj['foo']}

            def fields_to_partial_json(self) -> Any:
                return {'foo': self.foo}

        self.parent_cls = MockParentTypedJSONObjectWithFields
        self.msg = MockTypedJSONObjectWithFields(foo='bar')

<<<<<<< HEAD
    def test_to_partial_json(self) -> None:
        self.assertEqual(self.msg.to_partial_json(), {
=======
    def test_to_partial_json(self):
        assert self.msg.to_partial_json() == {
>>>>>>> e6cea11d
            'type': 'test',
            'foo': 'bar',
        }

    def test_from_json_non_dict_fails(self) -> None:
        for value in [[], (), 5, "asd"]:  # all possible input types
            with pytest.raises(errors.DeserializationError):
                self.parent_cls.from_json(value)

<<<<<<< HEAD
    def test_from_json_dict_no_type_fails(self) -> None:
        self.assertRaises(
            errors.DeserializationError, self.parent_cls.from_json, {})

    def test_from_json_unknown_type_fails(self) -> None:
        self.assertRaises(errors.UnrecognizedTypeError,
                          self.parent_cls.from_json, {'type': 'bar'})

    def test_from_json_returns_obj(self) -> None:
        self.assertEqual({'foo': 'bar'}, self.parent_cls.from_json(
            {'type': 'test', 'foo': 'bar'}))
=======
    def test_from_json_dict_no_type_fails(self):
        with pytest.raises(errors.DeserializationError):
            self.parent_cls.from_json({})

    def test_from_json_unknown_type_fails(self):
        with pytest.raises(errors.UnrecognizedTypeError):
            self.parent_cls.from_json({'type': 'bar'})

    def test_from_json_returns_obj(self):
        assert {'foo': 'bar'} == self.parent_cls.from_json(
            {'type': 'test', 'foo': 'bar'})
>>>>>>> e6cea11d


if __name__ == '__main__':
    sys.exit(pytest.main(sys.argv[1:] + [__file__]))  # pragma: no cover<|MERGE_RESOLUTION|>--- conflicted
+++ resolved
@@ -120,7 +120,6 @@
         self.b_cls = B
         self.c_cls = C
 
-<<<<<<< HEAD
     def test_fields(self) -> None:
         self.assertEqual({'baz': self.field}, self.a_cls._fields)
         self.assertEqual({'baz': self.field}, self.b_cls._fields)
@@ -135,22 +134,6 @@
     def test_orig_slots(self) -> None:
         self.assertEqual(('bar',), self.a_cls._orig_slots)
         self.assertEqual((), self.b_cls._orig_slots)
-=======
-    def test_fields(self):
-        assert {'baz': self.field} == self.a_cls._fields
-        assert {'baz': self.field} == self.b_cls._fields
-
-    def test_fields_inheritance(self):
-        assert {'baz': self.field2} == self.c_cls._fields
-
-    def test_slots(self):
-        assert ('bar', 'baz') == self.a_cls.__slots__
-        assert ('baz',) == self.b_cls.__slots__
-
-    def test_orig_slots(self):
-        assert ('bar',) == self.a_cls._orig_slots
-        assert () == self.b_cls._orig_slots
->>>>>>> e6cea11d
 
 
 class JSONObjectWithFieldsTest(unittest.TestCase):
@@ -181,7 +164,6 @@
         self.MockJSONObjectWithFields = MockJSONObjectWithFields
         self.mock = MockJSONObjectWithFields(x=None, y=2, z=3)
 
-<<<<<<< HEAD
     def test_init_defaults(self) -> None:
         self.assertEqual(self.mock, self.MockJSONObjectWithFields(y=2, z=3))
 
@@ -227,50 +209,9 @@
     def test_fields_from_json_decoder(self) -> None:
         self.assertEqual(
             {'x': 2, 'y': 2, 'z': 3},
-=======
-    def test_init_defaults(self):
-        assert self.mock == self.MockJSONObjectWithFields(y=2, z=3)
-
-    def test_encode(self):
-        assert 10 == self.MockJSONObjectWithFields(
-            x=5, y=0, z=0).encode("x")
-
-    def test_encode_wrong_field(self):
-        with pytest.raises(errors.Error):
-            self.mock.encode('foo')
-
-    def test_encode_serialization_error_passthrough(self):
-        with pytest.raises(errors.SerializationError):
-            self.MockJSONObjectWithFields(y=500, z=None).encode("y")
-
-    def test_fields_to_partial_json_omits_empty(self):
-        assert self.mock.fields_to_partial_json() == {'y': 2, 'Z': 3}
-
-    def test_fields_from_json_fills_default_for_empty(self):
-        assert {'x': None, 'y': 2, 'z': 3} == \
-            self.MockJSONObjectWithFields.fields_from_json({'y': 2, 'Z': 3})
-
-    def test_fields_from_json_fails_on_missing(self):
-        with pytest.raises(errors.DeserializationError):
-            self.MockJSONObjectWithFields.fields_from_json({'y': 0})
-        with pytest.raises(errors.DeserializationError):
-            self.MockJSONObjectWithFields.fields_from_json({'Z': 0})
-        with pytest.raises(errors.DeserializationError):
-            self.MockJSONObjectWithFields.fields_from_json({'x': 0, 'y': 0})
-        with pytest.raises(errors.DeserializationError):
-            self.MockJSONObjectWithFields.fields_from_json({'x': 0, 'Z': 0})
-
-    def test_fields_to_partial_json_encoder(self):
-        assert self.MockJSONObjectWithFields(x=1, y=2, z=3).to_partial_json() == \
-            {'x': 2, 'y': 2, 'Z': 3}
-
-    def test_fields_from_json_decoder(self):
-        assert {'x': 2, 'y': 2, 'z': 3} == \
->>>>>>> e6cea11d
             self.MockJSONObjectWithFields.fields_from_json(
                 {'x': 4, 'y': 2, 'Z': 3})
 
-<<<<<<< HEAD
     def test_fields_to_partial_json_error_passthrough(self) -> None:
         self.assertRaises(
             errors.SerializationError, self.MockJSONObjectWithFields(
@@ -281,16 +222,6 @@
             errors.DeserializationError,
             self.MockJSONObjectWithFields.from_json,
             {'x': 4, 'y': 500, 'Z': 3})
-=======
-    def test_fields_to_partial_json_error_passthrough(self):
-        with pytest.raises(errors.SerializationError):
-            self.MockJSONObjectWithFields(
-                x=1, y=500, z=3).to_partial_json()
-
-    def test_fields_from_json_error_passthrough(self):
-        with pytest.raises(errors.DeserializationError):
-            self.MockJSONObjectWithFields.from_json({'x': 4, 'y': 500, 'Z': 3})
->>>>>>> e6cea11d
 
 
 class DeEncodersTest(unittest.TestCase):
@@ -426,13 +357,8 @@
         self.parent_cls = MockParentTypedJSONObjectWithFields
         self.msg = MockTypedJSONObjectWithFields(foo='bar')
 
-<<<<<<< HEAD
     def test_to_partial_json(self) -> None:
         self.assertEqual(self.msg.to_partial_json(), {
-=======
-    def test_to_partial_json(self):
-        assert self.msg.to_partial_json() == {
->>>>>>> e6cea11d
             'type': 'test',
             'foo': 'bar',
         }
@@ -442,7 +368,6 @@
             with pytest.raises(errors.DeserializationError):
                 self.parent_cls.from_json(value)
 
-<<<<<<< HEAD
     def test_from_json_dict_no_type_fails(self) -> None:
         self.assertRaises(
             errors.DeserializationError, self.parent_cls.from_json, {})
@@ -454,19 +379,6 @@
     def test_from_json_returns_obj(self) -> None:
         self.assertEqual({'foo': 'bar'}, self.parent_cls.from_json(
             {'type': 'test', 'foo': 'bar'}))
-=======
-    def test_from_json_dict_no_type_fails(self):
-        with pytest.raises(errors.DeserializationError):
-            self.parent_cls.from_json({})
-
-    def test_from_json_unknown_type_fails(self):
-        with pytest.raises(errors.UnrecognizedTypeError):
-            self.parent_cls.from_json({'type': 'bar'})
-
-    def test_from_json_returns_obj(self):
-        assert {'foo': 'bar'} == self.parent_cls.from_json(
-            {'type': 'test', 'foo': 'bar'})
->>>>>>> e6cea11d
 
 
 if __name__ == '__main__':
