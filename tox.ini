[tox]
isolated_build = true
envlist = py3.{7,8,9,10},mypy

[testenv]
whitelist_externals = poetry
commands =
<<<<<<< HEAD
    py.test -s {posargs}
deps =
    -cconstraints.txt
    -e .[tests]
=======
    poetry install -v
    poetry run pytest -v --cov-report xml --cov-report=term-missing --cov=josepy {posargs}
>>>>>>> d337a09f

[testenv:flake8]
commands =
    poetry install -v
    poetry run flake8 src tests

[testenv:isort]
commands =
    poetry install -v
    poetry run isort --check --diff src tests

[testenv:mypy]
commands =
    poetry install -v
    poetry run mypy src<|MERGE_RESOLUTION|>--- conflicted
+++ resolved
@@ -5,15 +5,8 @@
 [testenv]
 whitelist_externals = poetry
 commands =
-<<<<<<< HEAD
-    py.test -s {posargs}
-deps =
-    -cconstraints.txt
-    -e .[tests]
-=======
     poetry install -v
     poetry run pytest -v --cov-report xml --cov-report=term-missing --cov=josepy {posargs}
->>>>>>> d337a09f
 
 [testenv:flake8]
 commands =
