"""Tests for josepy.errors."""
import sys
import unittest

import pytest


class UnrecognizedTypeErrorTest(unittest.TestCase):
    def setUp(self) -> None:
        from josepy.errors import UnrecognizedTypeError
        self.error = UnrecognizedTypeError('foo', {'type': 'foo'})

<<<<<<< HEAD
    def test_str(self) -> None:
        self.assertEqual(
            "foo was not recognized, full message: {'type': 'foo'}",
            str(self.error))
=======
    def test_str(self):
        assert "foo was not recognized, full message: {'type': 'foo'}" == \
            str(self.error)
>>>>>>> e6cea11d


if __name__ == '__main__':
    sys.exit(pytest.main(sys.argv[1:] + [__file__]))  # pragma: no cover<|MERGE_RESOLUTION|>--- conflicted
+++ resolved
@@ -10,16 +10,10 @@
         from josepy.errors import UnrecognizedTypeError
         self.error = UnrecognizedTypeError('foo', {'type': 'foo'})
 
-<<<<<<< HEAD
     def test_str(self) -> None:
         self.assertEqual(
             "foo was not recognized, full message: {'type': 'foo'}",
             str(self.error))
-=======
-    def test_str(self):
-        assert "foo was not recognized, full message: {'type': 'foo'}" == \
-            str(self.error)
->>>>>>> e6cea11d
 
 
 if __name__ == '__main__':
