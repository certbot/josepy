--- conflicted
+++ resolved
@@ -20,7 +20,6 @@
         self.cert2 = test_util.load_comparable_cert('cert.pem')
         self.cert_other = test_util.load_comparable_cert('cert-san.pem')
 
-<<<<<<< HEAD
     def test_getattr_proxy(self) -> None:
         self.assertIs(self.cert1.has_expired(), True)
 
@@ -39,26 +38,6 @@
     def test_hash(self) -> None:
         self.assertEqual(hash(self.req1), hash(self.req2))
         self.assertNotEqual(hash(self.req1), hash(self.req_other))
-=======
-    def test_getattr_proxy(self):
-        assert self.cert1.has_expired() is True
-
-    def test_eq(self):
-        assert self.req1 == self.req2
-        assert self.cert1 == self.cert2
-
-    def test_ne(self):
-        assert self.req1 != self.req_other
-        assert self.cert1 != self.cert_other
-
-    def test_ne_wrong_types(self):
-        assert self.req1 != 5
-        assert self.cert1 != 5
-
-    def test_hash(self):
-        assert hash(self.req1) == hash(self.req2)
-        assert hash(self.req1) != hash(self.req_other)
->>>>>>> e6cea11d
 
         assert hash(self.cert1) == hash(self.cert2)
         assert hash(self.cert1) != hash(self.cert_other)
@@ -78,7 +57,6 @@
         self.key_same = test_util.load_rsa_private_key('rsa256_key.pem')
         self.key2 = test_util.load_rsa_private_key('rsa512_key.pem')
 
-<<<<<<< HEAD
     def test_getattr_proxy(self) -> None:
         self.assertEqual(256, self.key.key_size)
 
@@ -93,26 +71,9 @@
 
     def test_ne_not_wrapped(self) -> None:
         self.assertNotEqual(self.key, self.key_same._wrapped)
-=======
-    def test_getattr_proxy(self):
-        assert 256 == self.key.key_size
-
-    def test_eq(self):
-        assert self.key == self.key_same
-
-    def test_ne(self):
-        assert self.key != self.key2
-
-    def test_ne_different_types(self):
-        assert self.key != 5
-
-    def test_ne_not_wrapped(self):
-        assert self.key != self.key_same._wrapped
->>>>>>> e6cea11d
 
     def test_ne_no_serialization(self) -> None:
         from josepy.util import ComparableRSAKey
-<<<<<<< HEAD
         self.assertNotEqual(ComparableRSAKey(5), ComparableRSAKey(5))  # type: ignore
 
     def test_hash(self) -> None:
@@ -123,18 +84,6 @@
     def test_repr(self) -> None:
         self.assertIs(repr(self.key).startswith(
             '<ComparableRSAKey(<cryptography.hazmat.'), True)
-=======
-        assert ComparableRSAKey(5) != ComparableRSAKey(5)
-
-    def test_hash(self):
-        assert isinstance(hash(self.key), int)
-        assert hash(self.key) == hash(self.key_same)
-        assert hash(self.key) != hash(self.key2)
-
-    def test_repr(self):
-        assert repr(self.key).startswith(
-            '<ComparableRSAKey(<cryptography.hazmat.') is True
->>>>>>> e6cea11d
 
     def test_public_key(self) -> None:
         from josepy.util import ComparableRSAKey
@@ -151,7 +100,6 @@
         self.p384_key = test_util.load_ec_private_key('ec_p384_key.pem')
         self.p521_key = test_util.load_ec_private_key('ec_p521_key.pem')
 
-<<<<<<< HEAD
     def test_getattr_proxy(self) -> None:
         self.assertEqual(256, self.p256_key.key_size)
 
@@ -167,27 +115,9 @@
 
     def test_ne_not_wrapped(self) -> None:
         self.assertNotEqual(self.p256_key, self.p256_key_same._wrapped)
-=======
-    def test_getattr_proxy(self):
-        assert 256 == self.p256_key.key_size
-
-    def test_eq(self):
-        assert self.p256_key == self.p256_key_same
-
-    def test_ne(self):
-        assert self.p256_key != self.p384_key
-        assert self.p256_key != self.p521_key
-
-    def test_ne_different_types(self):
-        assert self.p256_key != 5
-
-    def test_ne_not_wrapped(self):
-        assert self.p256_key != self.p256_key_same._wrapped
->>>>>>> e6cea11d
 
     def test_ne_no_serialization(self) -> None:
         from josepy.util import ComparableECKey
-<<<<<<< HEAD
         self.assertNotEqual(ComparableECKey(5), ComparableECKey(5))  # type: ignore
 
     def test_hash(self) -> None:
@@ -199,19 +129,6 @@
     def test_repr(self) -> None:
         self.assertIs(repr(self.p256_key).startswith(
             '<ComparableECKey(<cryptography.hazmat.'), True)
-=======
-        assert ComparableECKey(5) != ComparableECKey(5)
-
-    def test_hash(self):
-        assert isinstance(hash(self.p256_key), int)
-        assert hash(self.p256_key) == hash(self.p256_key_same)
-        assert hash(self.p256_key) != hash(self.p384_key)
-        assert hash(self.p256_key) != hash(self.p521_key)
-
-    def test_repr(self):
-        assert repr(self.p256_key).startswith(
-            '<ComparableECKey(<cryptography.hazmat.') is True
->>>>>>> e6cea11d
 
     def test_public_key(self) -> None:
         from josepy.util import ComparableECKey
@@ -242,7 +159,6 @@
         self.a2 = self.A(x=3, y=4)
         self.b = self.B(x=1, y=2)
 
-<<<<<<< HEAD
     def test_update(self) -> None:
         self.assertEqual(self.A(x=2, y=2), self.a1.update(x=2))
         self.assertEqual(self.a2, self.a1.update(x=3, y=4))
@@ -287,58 +203,6 @@
         self.assertEqual('A(x=1, y=2)', repr(self.a1_swap))
         self.assertEqual('B(x=1, y=2)', repr(self.b))
         self.assertEqual("B(x='foo', y='bar')", repr(self.B(x='foo', y='bar')))
-=======
-    def test_update(self):
-        assert self.A(x=2, y=2) == self.a1.update(x=2)
-        assert self.a2 == self.a1.update(x=3, y=4)
-
-    def test_get_missing_item_raises_key_error(self):
-        with pytest.raises(KeyError):
-            self.a1.__getitem__('z')
-
-    def test_order_of_args_does_not_matter(self):
-        assert self.a1 == self.a1_swap
-
-    def test_type_error_on_missing(self):
-        with pytest.raises(TypeError):
-            self.A(x=1)
-        with pytest.raises(TypeError):
-            self.A(y=2)
-
-    def test_type_error_on_unrecognized(self):
-        with pytest.raises(TypeError):
-            self.A(x=1, z=2)
-        with pytest.raises(TypeError):
-            self.A(x=1, y=2, z=3)
-
-    def test_get_attr(self):
-        assert 1 == self.a1.x
-        assert 2 == self.a1.y
-        assert 1 == self.a1_swap.x
-        assert 2 == self.a1_swap.y
-
-    def test_set_attr_raises_attribute_error(self):
-        with pytest.raises(AttributeError):
-            functools.partial(self.a1.__setattr__, 'x')(10)
-
-    def test_equal(self):
-        assert self.a1 == self.a1
-        assert self.a2 == self.a2
-        assert self.a1 != self.a2
-
-    def test_hash(self):
-        assert hash((1, 2)) == hash(self.a1)
-
-    def test_unhashable(self):
-        with pytest.raises(TypeError):
-            self.A(x=1, y={}).__hash__()
-
-    def test_repr(self):
-        assert 'A(x=1, y=2)' == repr(self.a1)
-        assert 'A(x=1, y=2)' == repr(self.a1_swap)
-        assert 'B(x=1, y=2)' == repr(self.b)
-        assert "B(x='foo', y='bar')" == repr(self.B(x='foo', y='bar'))
->>>>>>> e6cea11d
 
 
 class frozendictTest(unittest.TestCase):
@@ -359,7 +223,6 @@
         with pytest.raises(TypeError):
             frozendict({'a': 'b'}.items())
 
-<<<<<<< HEAD
     def test_len(self) -> None:
         self.assertEqual(2, len(self.fdict))
 
@@ -378,28 +241,6 @@
 
     def test_repr(self) -> None:
         self.assertEqual("frozendict(x=1, y='2')", repr(self.fdict))
-=======
-    def test_len(self):
-        assert 2 == len(self.fdict)
-
-    def test_hash(self):
-        assert isinstance(hash(self.fdict), int)
-
-    def test_getattr_proxy(self):
-        assert 1 == self.fdict.x
-        assert '2' == self.fdict.y
-
-    def test_getattr_raises_attribute_error(self):
-        with pytest.raises(AttributeError):
-            self.fdict.__getattr__('z')
-
-    def test_setattr_immutable(self):
-        with pytest.raises(AttributeError):
-            self.fdict.__setattr__('z', 3)
-
-    def test_repr(self):
-        assert "frozendict(x=1, y='2')" == repr(self.fdict)
->>>>>>> e6cea11d
 
 
 if __name__ == '__main__':
