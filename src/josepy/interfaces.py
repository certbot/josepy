"""JOSE interfaces."""
import abc
import json
<<<<<<< HEAD
from collections.abc import Mapping, Sequence
from typing import Any
=======
from typing import Any, Type, TypeVar, Union
>>>>>>> 55e7bdd0

from josepy import errors

# pylint: disable=no-self-argument,no-method-argument,no-init,inherit-non-class
# pylint: disable=too-few-public-methods

GenericJSONDeSerializable = TypeVar("GenericJSONDeSerializable", bound="JSONDeSerializable")


class JSONDeSerializable(object, metaclass=abc.ABCMeta):
    # pylint: disable=too-few-public-methods
    """Interface for (de)serializable JSON objects.

    Please recall, that standard Python library implements
    :class:`json.JSONEncoder` and :class:`json.JSONDecoder` that perform
    translations based on respective :ref:`conversion tables
    <conversion-table>` that look pretty much like the one below (for
    complete tables see relevant Python documentation):

    .. _conversion-table:

    ======  ======
     JSON   Python
    ======  ======
    object  dict
    ...     ...
    ======  ======

    While the above **conversion table** is about translation of JSON
    documents to/from the basic Python types only,
    :class:`JSONDeSerializable` introduces the following two concepts:

      serialization
        Turning an arbitrary Python object into Python object that can
        be encoded into a JSON document. **Full serialization** produces
        a Python object composed of only basic types as required by the
        :ref:`conversion table <conversion-table>`. **Partial
        serialization** (accomplished by :meth:`to_partial_json`)
        produces a Python object that might also be built from other
        :class:`JSONDeSerializable` objects.

      deserialization
        Turning a decoded Python object (necessarily one of the basic
        types as required by the :ref:`conversion table
        <conversion-table>`) into an arbitrary Python object.

    Serialization produces **serialized object** ("partially serialized
    object" or "fully serialized object" for partial and full
    serialization respectively) and deserialization produces
    **deserialized object**, both usually denoted in the source code as
    ``jobj``.

    Wording in the official Python documentation might be confusing
    after reading the above, but in the light of those definitions, one
    can view :meth:`json.JSONDecoder.decode` as decoder and
    deserializer of basic types, :meth:`json.JSONEncoder.default` as
    serializer of basic types, :meth:`json.JSONEncoder.encode`  as
    serializer and encoder of basic types.

    One could extend :mod:`json` to support arbitrary object
    (de)serialization either by:

      - overriding :meth:`json.JSONDecoder.decode` and
        :meth:`json.JSONEncoder.default` in subclasses

      - or passing ``object_hook`` argument (or ``object_hook_pairs``)
        to :func:`json.load`/:func:`json.loads` or ``default`` argument
        for :func:`json.dump`/:func:`json.dumps`.

    Interestingly, ``default`` is required to perform only partial
    serialization, as :func:`json.dumps` applies ``default``
    recursively. This is the idea behind making :meth:`to_partial_json`
    produce only partial serialization, while providing custom
    :meth:`json_dumps` that dumps with ``default`` set to
    :meth:`json_dump_default`.

    To make further documentation a bit more concrete, please, consider
    the following imaginatory implementation example::

      class Foo(JSONDeSerializable):
          def to_partial_json(self):
              return 'foo'

          @classmethod
          def from_json(cls, jobj):
              return Foo()

      class Bar(JSONDeSerializable):
          def to_partial_json(self):
              return [Foo(), Foo()]

          @classmethod
          def from_json(cls, jobj):
              return Bar()

    """

    @abc.abstractmethod
    def to_partial_json(self) -> Any:  # pragma: no cover
        """Partially serialize.

        Following the example, **partial serialization** means the following::

          assert isinstance(Bar().to_partial_json()[0], Foo)
          assert isinstance(Bar().to_partial_json()[1], Foo)

          # in particular...
          assert Bar().to_partial_json() != ['foo', 'foo']

        :raises josepy.errors.SerializationError:
            in case of any serialization error.
        :returns: Partially serializable object.

        """
        raise NotImplementedError()

    def to_json(self) -> Any:
        """Fully serialize.

        Again, following the example from before, **full serialization**
        means the following::

          assert Bar().to_json() == ['foo', 'foo']

        :raises josepy.errors.SerializationError:
            in case of any serialization error.
        :returns: Fully serialized object.

        """
        def _serialize(obj: Any) -> Any:
            if isinstance(obj, JSONDeSerializable):
                return _serialize(obj.to_partial_json())
            if isinstance(obj, str):  # strings are Sequence
                return obj
            elif isinstance(obj, list):
                return [_serialize(subobj) for subobj in obj]
            elif isinstance(obj, Sequence):
                # default to tuple, otherwise Mapping could get
                # unhashable list
                return tuple(_serialize(subobj) for subobj in obj)
            elif isinstance(obj, Mapping):
                return {_serialize(key): _serialize(value)
                        for key, value in obj.items()}
            else:
                return obj

        return _serialize(self)

    @classmethod
    @abc.abstractmethod
    def from_json(cls: Type[GenericJSONDeSerializable], jobj: Any) -> GenericJSONDeSerializable:
        """Deserialize a decoded JSON document.

        :param jobj: Python object, composed of only other basic data
            types, as decoded from JSON document. Not necessarily
            :class:`dict` (as decoded from "JSON object" document).

        :raises josepy.errors.DeserializationError:
            if decoding was unsuccessful, e.g. in case of unparseable
            X509 certificate, or wrong padding in JOSE base64 encoded
            string, etc.

        """
        # TypeError: Can't instantiate abstract class <cls> with
        # abstract methods from_json, to_partial_json
        return cls()  # pylint: disable=abstract-class-instantiated

    @classmethod
    def json_loads(cls: Type[GenericJSONDeSerializable], json_string: Union[str, bytes]) -> GenericJSONDeSerializable:
        """Deserialize from JSON document string."""
        try:
            loads = json.loads(json_string)
        except ValueError as error:
            raise errors.DeserializationError(error)
        return cls.from_json(loads)

    def json_dumps(self, **kwargs: Any) -> str:
        """Dump to JSON string using proper serializer.

        :returns: JSON document string.
        :rtype: str

        """
        return json.dumps(self, default=self.json_dump_default, **kwargs)

    def json_dumps_pretty(self) -> str:
        """Dump the object to pretty JSON document string.

        :rtype: str

        """
        return self.json_dumps(sort_keys=True, indent=4, separators=(',', ': '))

    @classmethod
    def json_dump_default(cls, python_object: 'JSONDeSerializable') -> Any:
        """Serialize Python object.

        This function is meant to be passed as ``default`` to
        :func:`json.dump` or :func:`json.dumps`. They call
        ``default(python_object)`` only for non-basic Python types, so
        this function necessarily raises :class:`TypeError` if
        ``python_object`` is not an instance of
        :class:`IJSONSerializable`.

        Please read the class docstring for more information.

        """
        if isinstance(python_object, JSONDeSerializable):
            return python_object.to_partial_json()
        else:  # this branch is necessary, cannot just "return"
            raise TypeError(repr(python_object) + ' is not JSON serializable')<|MERGE_RESOLUTION|>--- conflicted
+++ resolved
@@ -1,12 +1,8 @@
 """JOSE interfaces."""
 import abc
 import json
-<<<<<<< HEAD
 from collections.abc import Mapping, Sequence
-from typing import Any
-=======
 from typing import Any, Type, TypeVar, Union
->>>>>>> 55e7bdd0
 
 from josepy import errors
 
@@ -175,7 +171,8 @@
         return cls()  # pylint: disable=abstract-class-instantiated
 
     @classmethod
-    def json_loads(cls: Type[GenericJSONDeSerializable], json_string: Union[str, bytes]) -> GenericJSONDeSerializable:
+    def json_loads(cls: Type[GenericJSONDeSerializable],
+                   json_string: Union[str, bytes]) -> GenericJSONDeSerializable:
         """Deserialize from JSON document string."""
         try:
             loads = json.loads(json_string)
