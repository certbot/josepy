--- conflicted
+++ resolved
@@ -21,15 +21,12 @@
 from cryptography.hazmat.primitives import hashes, serialization
 from cryptography.hazmat.primitives.asymmetric import ec, rsa
 
-<<<<<<< HEAD
 # TODO import with try/except as some curves may not be available
 from cryptography.hazmat.primitives.asymmetric import (
     ed25519, ed448, x25519, x448,
 )
 
-=======
 import josepy.util
->>>>>>> acd148a6
 from josepy import errors, json_util, util
 
 logger = logging.getLogger(__name__)
