--- conflicted
+++ resolved
@@ -16,13 +16,8 @@
     strategy:
       fail-fast: false
       matrix:
-<<<<<<< HEAD
-        python: ["3.8", "3.9", "3.10", "3.11", "3.12"]
+        python: ["3.8", "3.9", "3.10", "3.11", "3.12", "3.13"]
         build-type: ["noopenssl", "legacy"]
-
-=======
-        python: ["3.8", "3.9", "3.10", "3.11", "3.12", "3.13"]
->>>>>>> f36fdcb4
     steps:
       - uses: actions/checkout@v3
       - name: Setup Python
