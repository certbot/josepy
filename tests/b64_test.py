"""Tests for josepy.b64."""
<<<<<<< HEAD
import unittest
from typing import Union
=======
import sys

import pytest
>>>>>>> e6cea11d

# https://en.wikipedia.org/wiki/Base64#Examples
B64_PADDING_EXAMPLES = {
    b'any carnal pleasure.': (b'YW55IGNhcm5hbCBwbGVhc3VyZS4', b'='),
    b'any carnal pleasure': (b'YW55IGNhcm5hbCBwbGVhc3VyZQ', b'=='),
    b'any carnal pleasur': (b'YW55IGNhcm5hbCBwbGVhc3Vy', b''),
    b'any carnal pleasu': (b'YW55IGNhcm5hbCBwbGVhc3U', b'='),
    b'any carnal pleas': (b'YW55IGNhcm5hbCBwbGVhcw', b'=='),
}


B64_URL_UNSAFE_EXAMPLES = {
    bytes((251, 239)): b'--8',
    bytes((255,)) * 2: b'__8',
}


class B64EncodeTest:
    """Tests for josepy.b64.b64encode."""

    @classmethod
    def _call(cls, data: bytes) -> bytes:
        from josepy.b64 import b64encode
        return b64encode(data)

<<<<<<< HEAD
    def test_empty(self) -> None:
        self.assertEqual(self._call(b''), b'')
=======
    def test_empty(self):
        assert self._call(b'') == b''
>>>>>>> e6cea11d

    def test_unsafe_url(self) -> None:
        for text, b64 in B64_URL_UNSAFE_EXAMPLES.items():
            assert self._call(text) == b64

    def test_different_paddings(self) -> None:
        for text, (b64, _) in B64_PADDING_EXAMPLES.items():
            assert self._call(text) == b64

<<<<<<< HEAD
    def test_unicode_fails_with_type_error(self) -> None:
        self.assertRaises(TypeError, self._call, u'some unicode')
=======
    def test_unicode_fails_with_type_error(self):
        with pytest.raises(TypeError):
            self._call(u'some unicode')
>>>>>>> e6cea11d


class B64DecodeTest:
    """Tests for josepy.b64.b64decode."""

    @classmethod
    def _call(cls, data: Union[bytes, str]) -> bytes:
        from josepy.b64 import b64decode
        return b64decode(data)

    def test_unsafe_url(self) -> None:
        for text, b64 in B64_URL_UNSAFE_EXAMPLES.items():
            assert self._call(b64) == text

    def test_input_without_padding(self) -> None:
        for text, (b64, _) in B64_PADDING_EXAMPLES.items():
            assert self._call(b64) == text

    def test_input_with_padding(self) -> None:
        for text, (b64, pad) in B64_PADDING_EXAMPLES.items():
            assert self._call(b64 + pad) == text

<<<<<<< HEAD
    def test_unicode_with_ascii(self) -> None:
        self.assertEqual(self._call(u'YQ'), b'a')

    def test_non_ascii_unicode_fails(self) -> None:
        self.assertRaises(ValueError, self._call, u'\u0105')

    def test_type_error_no_unicode_or_bytes(self) -> None:
        self.assertRaises(TypeError, self._call, object())
=======
    def test_unicode_with_ascii(self):
        assert self._call(u'YQ') == b'a'

    def test_non_ascii_unicode_fails(self):
        with pytest.raises(ValueError):
            self._call(u'\u0105')

    def test_type_error_no_unicode_or_bytes(self):
        with pytest.raises(TypeError):
            self._call(object())
>>>>>>> e6cea11d


if __name__ == '__main__':
    sys.exit(pytest.main(sys.argv[1:] + [__file__]))  # pragma: no cover<|MERGE_RESOLUTION|>--- conflicted
+++ resolved
@@ -1,12 +1,6 @@
 """Tests for josepy.b64."""
-<<<<<<< HEAD
 import unittest
 from typing import Union
-=======
-import sys
-
-import pytest
->>>>>>> e6cea11d
 
 # https://en.wikipedia.org/wiki/Base64#Examples
 B64_PADDING_EXAMPLES = {
@@ -32,13 +26,8 @@
         from josepy.b64 import b64encode
         return b64encode(data)
 
-<<<<<<< HEAD
     def test_empty(self) -> None:
         self.assertEqual(self._call(b''), b'')
-=======
-    def test_empty(self):
-        assert self._call(b'') == b''
->>>>>>> e6cea11d
 
     def test_unsafe_url(self) -> None:
         for text, b64 in B64_URL_UNSAFE_EXAMPLES.items():
@@ -48,14 +37,8 @@
         for text, (b64, _) in B64_PADDING_EXAMPLES.items():
             assert self._call(text) == b64
 
-<<<<<<< HEAD
     def test_unicode_fails_with_type_error(self) -> None:
         self.assertRaises(TypeError, self._call, u'some unicode')
-=======
-    def test_unicode_fails_with_type_error(self):
-        with pytest.raises(TypeError):
-            self._call(u'some unicode')
->>>>>>> e6cea11d
 
 
 class B64DecodeTest:
@@ -78,7 +61,6 @@
         for text, (b64, pad) in B64_PADDING_EXAMPLES.items():
             assert self._call(b64 + pad) == text
 
-<<<<<<< HEAD
     def test_unicode_with_ascii(self) -> None:
         self.assertEqual(self._call(u'YQ'), b'a')
 
@@ -87,18 +69,6 @@
 
     def test_type_error_no_unicode_or_bytes(self) -> None:
         self.assertRaises(TypeError, self._call, object())
-=======
-    def test_unicode_with_ascii(self):
-        assert self._call(u'YQ') == b'a'
-
-    def test_non_ascii_unicode_fails(self):
-        with pytest.raises(ValueError):
-            self._call(u'\u0105')
-
-    def test_type_error_no_unicode_or_bytes(self):
-        with pytest.raises(TypeError):
-            self._call(object())
->>>>>>> e6cea11d
 
 
 if __name__ == '__main__':
