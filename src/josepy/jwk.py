"""JSON Web Key."""
import abc
import binascii
import json
import logging

import cryptography.exceptions
from cryptography.hazmat.backends import default_backend
from cryptography.hazmat.primitives import hashes  # type: ignore
from cryptography.hazmat.primitives import serialization
from cryptography.hazmat.primitives.asymmetric import ec  # type: ignore
from cryptography.hazmat.primitives.asymmetric import rsa

from josepy import errors, json_util, util

logger = logging.getLogger(__name__)


class JWK(json_util.TypedJSONObjectWithFields):
    # pylint: disable=too-few-public-methods
    """JSON Web Key."""
    type_field_name = 'kty'
    TYPES = {}  # type: dict
    cryptography_key_types = ()  # type: tuple
    """Subclasses should override."""

    required = NotImplemented
    """Required members of public key's representation as defined by JWK/JWA."""

    _thumbprint_json_dumps_params = {
        # "no whitespace or line breaks before or after any syntactic
        # elements"
        'indent': None,
        'separators': (',', ':'),
        # "members ordered lexicographically by the Unicode [UNICODE]
        # code points of the member names"
        'sort_keys': True,
    }

    def thumbprint(self, hash_function=hashes.SHA256):
        """Compute JWK Thumbprint.

        https://tools.ietf.org/html/rfc7638

        :returns: bytes

        """
        digest = hashes.Hash(hash_function(), backend=default_backend())
        digest.update(json.dumps(
            dict((k, v) for k, v in self.to_json().items()
                 if k in self.required),
            **self._thumbprint_json_dumps_params).encode())
        return digest.finalize()

    @abc.abstractmethod
    def public_key(self):  # pragma: no cover
        """Generate JWK with public key.

        For symmetric cryptosystems, this would return ``self``.

        """
        raise NotImplementedError()

    @classmethod
    def _load_cryptography_key(cls, data, password=None, backend=None):
        backend = default_backend() if backend is None else backend
        exceptions = {}

        # private key?
        for loader in (serialization.load_pem_private_key,
                       serialization.load_der_private_key):
            try:
                return loader(data, password, backend)
            except (ValueError, TypeError,
                    cryptography.exceptions.UnsupportedAlgorithm) as error:
                exceptions[loader] = error

        # public key?
        for loader in (serialization.load_pem_public_key,
                       serialization.load_der_public_key):
            try:
                return loader(data, backend)
            except (ValueError,
                    cryptography.exceptions.UnsupportedAlgorithm) as error:
                exceptions[loader] = error

        # no luck
        raise errors.Error('Unable to deserialize key: {0}'.format(exceptions))

    @classmethod
    def load(cls, data, password=None, backend=None):
        """Load serialized key as JWK.

        :param str data: Public or private key serialized as PEM or DER.
        :param str password: Optional password.
        :param backend: A `.PEMSerializationBackend` and
            `.DERSerializationBackend` provider.

        :raises errors.Error: if unable to deserialize, or unsupported
            JWK algorithm

        :returns: JWK of an appropriate type.
        :rtype: `JWK`

        """
        try:
            key = cls._load_cryptography_key(data, password, backend)
        except errors.Error as error:
            logger.debug('Loading symmetric key, asymmetric failed: %s', error)
            return JWKOct(key=data)

        if cls.typ is not NotImplemented and not isinstance(
                key, cls.cryptography_key_types):
            raise errors.Error('Unable to deserialize {0} into {1}'.format(
                key.__class__, cls.__class__))
        for jwk_cls in cls.TYPES.values():
            if isinstance(key, jwk_cls.cryptography_key_types):
                return jwk_cls(key=key)
        raise errors.Error('Unsupported algorithm: {0}'.format(key.__class__))


@JWK.register
class JWKOct(JWK):
    """Symmetric JWK."""
    typ = 'oct'
    __slots__ = ('key',)
    required = ('k', JWK.type_field_name)

    def fields_to_partial_json(self):
        # TODO: An "alg" member SHOULD also be present to identify the
        # algorithm intended to be used with the key, unless the
        # application uses another means or convention to determine
        # the algorithm used.
        return {'k': json_util.encode_b64jose(self.key)}

    @classmethod
    def fields_from_json(cls, jobj):
        return cls(key=json_util.decode_b64jose(jobj['k']))

    def public_key(self):
        return self


@JWK.register
class JWKRSA(JWK):
    """RSA JWK.

    :ivar key: :class:`~cryptography.hazmat.primitives.asymmetric.rsa.RSAPrivateKey`
        or :class:`~cryptography.hazmat.primitives.asymmetric.rsa.RSAPublicKey` wrapped
        in :class:`~josepy.util.ComparableRSAKey`

    """
    typ = 'RSA'
    cryptography_key_types = (rsa.RSAPublicKey, rsa.RSAPrivateKey)
    __slots__ = ('key',)
    required = ('e', JWK.type_field_name, 'n')

    def __init__(self, *args, **kwargs):
        if 'key' in kwargs and not isinstance(
                kwargs['key'], util.ComparableRSAKey):
            kwargs['key'] = util.ComparableRSAKey(kwargs['key'])
        super(JWKRSA, self).__init__(*args, **kwargs)

    @classmethod
    def _encode_param(cls, data):
        """Encode Base64urlUInt.

        :type data: long
        :rtype: unicode

        """

        def _leading_zeros(arg):
            if len(arg) % 2:
                return '0' + arg
            return arg

        return json_util.encode_b64jose(binascii.unhexlify(
            _leading_zeros(hex(data)[2:].rstrip('L'))))

    @classmethod
    def _decode_param(cls, data):
        """Decode Base64urlUInt."""
        try:
            return int(binascii.hexlify(json_util.decode_b64jose(data)), 16)
        except ValueError:  # invalid literal for long() with base 16
            raise errors.DeserializationError()

    def public_key(self):
        return type(self)(key=self.key.public_key())

    @classmethod
    def fields_from_json(cls, jobj):
        # pylint: disable=invalid-name
        n, e = (cls._decode_param(jobj[x]) for x in ('n', 'e'))
        public_numbers = rsa.RSAPublicNumbers(e=e, n=n)
        if 'd' not in jobj:  # public key
            key = public_numbers.public_key(default_backend())
        else:  # private key
            d = cls._decode_param(jobj['d'])
            if ('p' in jobj or 'q' in jobj or 'dp' in jobj or
                    'dq' in jobj or 'qi' in jobj or 'oth' in jobj):
                # "If the producer includes any of the other private
                # key parameters, then all of the others MUST be
                # present, with the exception of "oth", which MUST
                # only be present when more than two prime factors
                # were used."
                p, q, dp, dq, qi, = all_params = tuple(
                    jobj.get(x) for x in ('p', 'q', 'dp', 'dq', 'qi'))
                if tuple(param for param in all_params if param is None):
                    raise errors.Error(
                        'Some private parameters are missing: {0}'.format(
                            all_params))
                p, q, dp, dq, qi = tuple(
                    cls._decode_param(x) for x in all_params)

                # TODO: check for oth
            else:
                # cryptography>=0.8
                p, q = rsa.rsa_recover_prime_factors(n, e, d)
                dp = rsa.rsa_crt_dmp1(d, p)
                dq = rsa.rsa_crt_dmq1(d, q)
                qi = rsa.rsa_crt_iqmp(p, q)

            key = rsa.RSAPrivateNumbers(
                p, q, d, dp, dq, qi, public_numbers).private_key(
                    default_backend())

        return cls(key=key)

    def fields_to_partial_json(self):
        # pylint: disable=protected-access
        if isinstance(self.key._wrapped, rsa.RSAPublicKey):
            numbers = self.key.public_numbers()
            params = {
                'n': numbers.n,
                'e': numbers.e,
            }
        else:  # rsa.RSAPrivateKey
            private = self.key.private_numbers()
            public = self.key.public_key().public_numbers()
            params = {
                'n': public.n,
                'e': public.e,
                'd': private.d,
                'p': private.p,
                'q': private.q,
                'dp': private.dmp1,
                'dq': private.dmq1,
                'qi': private.iqmp,
            }
        return dict((key, self._encode_param(value))
<<<<<<< HEAD
                    for key, value in params.items())
=======
                    for key, value in six.iteritems(params))


@JWK.register
class JWKEC(JWK):
    """EC JWK.

    :ivar key: :class:`~cryptography.hazmat.primitives.asymmetric.ec.EllipticCurvePrivateKey`
        or :class:`~cryptography.hazmat.primitives.asymmetric.ec.EllipticCurvePublicKey` wrapped
        in :class:`~josepy.util.ComparableRSAKey`

    """
    typ = 'EC'
    __slots__ = ('key',)
    cryptography_key_types = (
        ec.EllipticCurvePublicKey, ec.EllipticCurvePrivateKey)
    required = ('crv', JWK.type_field_name, 'x', 'y')

    def __init__(self, *args, **kwargs):
        if 'key' in kwargs and not isinstance(
                kwargs['key'], util.ComparableECKey):
            kwargs['key'] = util.ComparableECKey(kwargs['key'])
        super(JWKEC, self).__init__(*args, **kwargs)

    @classmethod
    def _encode_param(cls, data):
        """Encode Base64urlUInt.
        :type data: long
        :rtype: unicode
        """

        def _leading_zeros(arg):
            if len(arg) % 2:
                return '0' + arg
            return arg

        return json_util.encode_b64jose(binascii.unhexlify(
            _leading_zeros(hex(data)[2:].rstrip('L'))))

    @classmethod
    def _decode_param(cls, data, name, valid_lengths):
        """Decode Base64urlUInt."""
        try:
            binary = json_util.decode_b64jose(data)
            if len(binary) not in valid_lengths:
                raise errors.DeserializationError(
                    'Expected parameter "{name}" to be {valid_lengths} bytes '
                    'after base64-decoding; got {length} bytes instead'.format(
                        name=name, valid_lengths=valid_lengths, length=len(binary))
                )
            return int(binascii.hexlify(binary), 16)
        except ValueError:  # invalid literal for long() with base 16
            raise errors.DeserializationError()

    @classmethod
    def _curve_name_to_crv(cls, curve_name):
        if curve_name == 'secp256r1':
            return 'P-256'
        if curve_name == 'secp384r1':
            return 'P-384'
        if curve_name == 'secp521r1':
            return 'P-521'
        raise errors.SerializationError()

    @classmethod
    def _crv_to_curve(cls, crv):
        # crv is case-sensitive
        if crv == 'P-256':
            return ec.SECP256R1()
        if crv == 'P-384':
            return ec.SECP384R1()
        if crv == 'P-521':
            return ec.SECP521R1()
        raise errors.DeserializationError()

    @classmethod
    def _expected_length_for_curve(cls, curve):
        if isinstance(curve, ec.SECP256R1):
            return range(32, 33)
        elif isinstance(curve, ec.SECP384R1):
            return range(48, 49)
        elif isinstance(curve, ec.SECP521R1):
            return range(63, 67)

    def fields_to_partial_json(self):
        params = {}
        if isinstance(self.key._wrapped, ec.EllipticCurvePublicKey):
            public = self.key.public_numbers()
        elif isinstance(self.key._wrapped, ec.EllipticCurvePrivateKey):
            private = self.key.private_numbers()
            public = self.key.public_key().public_numbers()
            params['d'] = private.private_value
        else:
            raise errors.SerializationError(
                'Supplied key is neither of type EllipticCurvePublicKey nor EllipticCurvePrivateKey')
        params['x'] = public.x
        params['y'] = public.y
        params = {key: self._encode_param(value) for key, value in six.iteritems(params)}
        params['crv'] = self._curve_name_to_crv(public.curve.name)
        return params

    @classmethod
    def fields_from_json(cls, jobj):
        # pylint: disable=invalid-name
        curve = cls._crv_to_curve(jobj['crv'])
        expected_length = cls._expected_length_for_curve(curve)
        x, y = (cls._decode_param(jobj[n], n, expected_length) for n in ('x', 'y'))
        public_numbers = ec.EllipticCurvePublicNumbers(x=x, y=y, curve=curve)
        if 'd' not in jobj:  # public key
            key = public_numbers.public_key(default_backend())
        else:  # private key
            d = cls._decode_param(jobj['d'], 'd', expected_length)
            key = ec.EllipticCurvePrivateNumbers(d, public_numbers).private_key(
                default_backend())
        return cls(key=key)

    def public_key(self):
        # Unlike RSAPrivateKey, EllipticCurvePrivateKey does not contain public_key()
        if hasattr(self.key, 'public_key'):
            key = self.key.public_key()
        else:
            key = self.key.public_numbers().public_key(default_backend())
        return type(self)(key=key)
>>>>>>> 70323f97
<|MERGE_RESOLUTION|>--- conflicted
+++ resolved
@@ -250,10 +250,7 @@
                 'qi': private.iqmp,
             }
         return dict((key, self._encode_param(value))
-<<<<<<< HEAD
                     for key, value in params.items())
-=======
-                    for key, value in six.iteritems(params))
 
 
 @JWK.register
@@ -375,5 +372,4 @@
             key = self.key.public_key()
         else:
             key = self.key.public_numbers().public_key(default_backend())
-        return type(self)(key=key)
->>>>>>> 70323f97
+        return type(self)(key=key)