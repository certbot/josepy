"""Tests for josepy.jws."""
import base64
import sys
import unittest
from unittest import mock

import OpenSSL
import pytest
import test_util

from josepy import errors, json_util, jwa, jwk

CERT = test_util.load_comparable_cert('cert.pem')
KEY = jwk.JWKRSA.load(test_util.load_vector('rsa512_key.pem'))


class MediaTypeTest(unittest.TestCase):
    """Tests for josepy.jws.MediaType."""

    def test_decode(self) -> None:
        from josepy.jws import MediaType
        assert 'application/app' == MediaType.decode('application/app')
        assert 'application/app' == MediaType.decode('app')
        with pytest.raises(errors.DeserializationError):
            MediaType.decode('app;foo')

    def test_encode(self) -> None:
        from josepy.jws import MediaType
        assert 'app' == MediaType.encode('application/app')
        assert 'application/app;foo' == MediaType.encode('application/app;foo')


class HeaderTest(unittest.TestCase):
    """Tests for josepy.jws.Header."""

    def setUp(self) -> None:
        from josepy.jws import Header
        self.header1 = Header(jwk='foo')
        self.header2 = Header(jwk='bar')
        self.crit = Header(crit=('a', 'b'))
        self.empty = Header()

    def test_add_non_empty(self) -> None:
        from josepy.jws import Header
        assert Header(jwk='foo', crit=('a', 'b')) == \
            self.header1 + self.crit

<<<<<<< HEAD
    def test_add_empty(self) -> None:
        self.assertEqual(self.header1, self.header1 + self.empty)
        self.assertEqual(self.header1, self.empty + self.header1)

    def test_add_overlapping_error(self) -> None:
        self.assertRaises(TypeError, self.header1.__add__, self.header2)

    def test_add_wrong_type_error(self) -> None:
        self.assertRaises(TypeError, self.header1.__add__, 'xxx')
=======
    def test_add_empty(self):
        assert self.header1 == self.header1 + self.empty
        assert self.header1 == self.empty + self.header1

    def test_add_overlapping_error(self):
        with pytest.raises(TypeError):
            self.header1.__add__(self.header2)

    def test_add_wrong_type_error(self):
        with pytest.raises(TypeError):
            self.header1.__add__('xxx')
>>>>>>> e6cea11d

    def test_crit_decode_always_errors(self) -> None:
        from josepy.jws import Header
        with pytest.raises(errors.DeserializationError):
            Header.from_json({'crit': ['a', 'b']})

    def test_x5c_decoding(self) -> None:
        from josepy.jws import Header
        header = Header(x5c=(CERT, CERT))
        jobj = header.to_partial_json()
        assert isinstance(CERT.wrapped, OpenSSL.crypto.X509)
        cert_asn1 = OpenSSL.crypto.dump_certificate(
            OpenSSL.crypto.FILETYPE_ASN1, CERT.wrapped)
        cert_b64 = base64.b64encode(cert_asn1)
        assert jobj == {'x5c': [cert_b64, cert_b64]}
        assert header == Header.from_json(jobj)
        jobj['x5c'][0] = base64.b64encode(b'xxx' + cert_asn1)
        with pytest.raises(errors.DeserializationError):
            Header.from_json(jobj)

<<<<<<< HEAD
    def test_find_key(self) -> None:
        self.assertEqual('foo', self.header1.find_key())
        self.assertEqual('bar', self.header2.find_key())
        self.assertRaises(errors.Error, self.crit.find_key)
=======
    def test_find_key(self):
        assert 'foo' == self.header1.find_key()
        assert 'bar' == self.header2.find_key()
        with pytest.raises(errors.Error):
            self.crit.find_key()
>>>>>>> e6cea11d


class SignatureTest(unittest.TestCase):
    """Tests for josepy.jws.Signature."""

    def test_from_json(self) -> None:
        from josepy.jws import Header, Signature
        assert Signature(signature=b'foo', header=Header(alg=jwa.RS256)) == \
            Signature.from_json(
                {'signature': 'Zm9v', 'header': {'alg': 'RS256'}})

    def test_from_json_no_alg_error(self) -> None:
        from josepy.jws import Signature
        with pytest.raises(errors.DeserializationError):
            Signature.from_json({'signature': 'foo'})


class JWSTest(unittest.TestCase):
    """Tests for josepy.jws.JWS."""

    def setUp(self) -> None:
        self.privkey = KEY
        self.pubkey = self.privkey.public_key()

        from josepy.jws import JWS
        self.unprotected = JWS.sign(
            payload=b'foo', key=self.privkey, alg=jwa.RS256)
        self.protected = JWS.sign(
            payload=b'foo', key=self.privkey, alg=jwa.RS256,
            protect=frozenset(['jwk', 'alg']))
        self.mixed = JWS.sign(
            payload=b'foo', key=self.privkey, alg=jwa.RS256,
            protect=frozenset(['alg']))

<<<<<<< HEAD
    def test_pubkey_jwk(self) -> None:
        self.assertEqual(self.unprotected.signature.combined.jwk, self.pubkey)
        self.assertEqual(self.protected.signature.combined.jwk, self.pubkey)
        self.assertEqual(self.mixed.signature.combined.jwk, self.pubkey)

    def test_sign_unprotected(self) -> None:
        self.assertIs(self.unprotected.verify(), True)

    def test_sign_protected(self) -> None:
        self.assertIs(self.protected.verify(), True)

    def test_sign_mixed(self) -> None:
        self.assertIs(self.mixed.verify(), True)
=======
    def test_pubkey_jwk(self):
        assert self.unprotected.signature.combined.jwk == self.pubkey
        assert self.protected.signature.combined.jwk == self.pubkey
        assert self.mixed.signature.combined.jwk == self.pubkey

    def test_sign_unprotected(self):
        assert self.unprotected.verify() is True

    def test_sign_protected(self):
        assert self.protected.verify() is True

    def test_sign_mixed(self):
        assert self.mixed.verify() is True
>>>>>>> e6cea11d

    def test_compact_lost_unprotected(self) -> None:
        compact = self.mixed.to_compact()
        assert b'eyJhbGciOiAiUlMyNTYifQ.Zm9v.OHdxFVj73l5LpxbFp1AmYX4yJM0Pyb' \
            b'_893n1zQjpim_eLS5J1F61lkvrCrCDErTEJnBGOGesJ72M7b6Ve1cAJA' == \
            compact

        from josepy.jws import JWS
        mixed = JWS.from_compact(compact)

        assert self.mixed != mixed
        assert {'alg'} == set(mixed.signature.combined.not_omitted())

    def test_from_compact_missing_components(self) -> None:
        from josepy.jws import JWS
        with pytest.raises(errors.DeserializationError):
            JWS.from_compact(b'.')

    def test_json_omitempty(self) -> None:
        protected_jobj = self.protected.to_partial_json(flat=True)
        unprotected_jobj = self.unprotected.to_partial_json(flat=True)

        assert 'protected' not in unprotected_jobj
        assert 'header' not in protected_jobj

        unprotected_jobj['header'] = unprotected_jobj['header'].to_json()

        from josepy.jws import JWS
        assert JWS.from_json(protected_jobj) == self.protected
        assert JWS.from_json(unprotected_jobj) == self.unprotected

    def test_json_flat(self) -> None:
        jobj_to = {
            'signature': json_util.encode_b64jose(
                self.mixed.signature.signature),
            'payload': json_util.encode_b64jose(b'foo'),
            'header': self.mixed.signature.header,
            'protected': json_util.encode_b64jose(
                self.mixed.signature.protected.encode('utf-8')),
        }

        from josepy.jws import Header
        jobj_from = jobj_to.copy()
        header = jobj_from['header']
        assert isinstance(header, Header)
        jobj_from['header'] = header.to_json()

        assert self.mixed.to_partial_json(flat=True) == jobj_to
        from josepy.jws import JWS
        assert self.mixed == JWS.from_json(jobj_from)

    def test_json_not_flat(self) -> None:
        jobj_to = {
            'signatures': (self.mixed.signature,),
            'payload': json_util.encode_b64jose(b'foo'),
        }
        jobj_from = jobj_to.copy()
        signature = jobj_to['signatures'][0]
        from josepy.jws import Signature
        assert isinstance(signature, Signature)
        jobj_from['signatures'] = [signature.to_json()]

        assert self.mixed.to_partial_json(flat=False) == jobj_to
        from josepy.jws import JWS
        assert self.mixed == JWS.from_json(jobj_from)

    def test_from_json_mixed_flat(self) -> None:
        from josepy.jws import JWS
        with pytest.raises(errors.DeserializationError):
            JWS.from_json({'signatures': (), 'signature': 'foo'})

    def test_from_json_hashable(self) -> None:
        from josepy.jws import JWS
        hash(JWS.from_json(self.mixed.to_json()))


class CLITest(unittest.TestCase):

    def setUp(self) -> None:
        self.key_path = test_util.vector_path('rsa512_key.pem')

    def test_unverified(self) -> None:
        from josepy.jws import CLI
        with mock.patch('sys.stdin') as sin:
            sin.read.return_value = '{"payload": "foo", "signature": "xxx"}'
            with mock.patch('sys.stdout'):
                assert CLI.run(['verify']) is False

    def test_json(self) -> None:
        from josepy.jws import CLI

        with mock.patch('sys.stdin') as sin:
            sin.read.return_value = 'foo'
            with mock.patch('sys.stdout') as sout:
                CLI.run(['sign', '-k', self.key_path, '-a', 'RS256',
                         '-p', 'jwk'])
                sin.read.return_value = sout.write.mock_calls[0][1][0]
                assert 0 == CLI.run(['verify'])

    def test_compact(self) -> None:
        from josepy.jws import CLI

        with mock.patch('sys.stdin') as sin:
            sin.read.return_value = 'foo'
            with mock.patch('sys.stdout') as sout:
                CLI.run(['--compact', 'sign', '-k', self.key_path])
                sin.read.return_value = sout.write.mock_calls[0][1][0]
                assert 0 == CLI.run([
                    '--compact', 'verify', '--kty', 'RSA',
                    '-k', self.key_path])


if __name__ == '__main__':
    sys.exit(pytest.main(sys.argv[1:] + [__file__]))  # pragma: no cover<|MERGE_RESOLUTION|>--- conflicted
+++ resolved
@@ -45,7 +45,6 @@
         assert Header(jwk='foo', crit=('a', 'b')) == \
             self.header1 + self.crit
 
-<<<<<<< HEAD
     def test_add_empty(self) -> None:
         self.assertEqual(self.header1, self.header1 + self.empty)
         self.assertEqual(self.header1, self.empty + self.header1)
@@ -55,19 +54,6 @@
 
     def test_add_wrong_type_error(self) -> None:
         self.assertRaises(TypeError, self.header1.__add__, 'xxx')
-=======
-    def test_add_empty(self):
-        assert self.header1 == self.header1 + self.empty
-        assert self.header1 == self.empty + self.header1
-
-    def test_add_overlapping_error(self):
-        with pytest.raises(TypeError):
-            self.header1.__add__(self.header2)
-
-    def test_add_wrong_type_error(self):
-        with pytest.raises(TypeError):
-            self.header1.__add__('xxx')
->>>>>>> e6cea11d
 
     def test_crit_decode_always_errors(self) -> None:
         from josepy.jws import Header
@@ -88,18 +74,10 @@
         with pytest.raises(errors.DeserializationError):
             Header.from_json(jobj)
 
-<<<<<<< HEAD
     def test_find_key(self) -> None:
         self.assertEqual('foo', self.header1.find_key())
         self.assertEqual('bar', self.header2.find_key())
         self.assertRaises(errors.Error, self.crit.find_key)
-=======
-    def test_find_key(self):
-        assert 'foo' == self.header1.find_key()
-        assert 'bar' == self.header2.find_key()
-        with pytest.raises(errors.Error):
-            self.crit.find_key()
->>>>>>> e6cea11d
 
 
 class SignatureTest(unittest.TestCase):
@@ -134,7 +112,6 @@
             payload=b'foo', key=self.privkey, alg=jwa.RS256,
             protect=frozenset(['alg']))
 
-<<<<<<< HEAD
     def test_pubkey_jwk(self) -> None:
         self.assertEqual(self.unprotected.signature.combined.jwk, self.pubkey)
         self.assertEqual(self.protected.signature.combined.jwk, self.pubkey)
@@ -148,21 +125,6 @@
 
     def test_sign_mixed(self) -> None:
         self.assertIs(self.mixed.verify(), True)
-=======
-    def test_pubkey_jwk(self):
-        assert self.unprotected.signature.combined.jwk == self.pubkey
-        assert self.protected.signature.combined.jwk == self.pubkey
-        assert self.mixed.signature.combined.jwk == self.pubkey
-
-    def test_sign_unprotected(self):
-        assert self.unprotected.verify() is True
-
-    def test_sign_protected(self):
-        assert self.protected.verify() is True
-
-    def test_sign_mixed(self):
-        assert self.mixed.verify() is True
->>>>>>> e6cea11d
 
     def test_compact_lost_unprotected(self) -> None:
         compact = self.mixed.to_compact()
