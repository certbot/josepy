"""Tests for josepy.json_util."""
import itertools
import unittest
from unittest import mock

<<<<<<< HEAD
import six
=======
import mock
>>>>>>> 561aa003

from josepy import errors, interfaces, test_util, util

CERT = test_util.load_comparable_cert('cert.pem')
CSR = test_util.load_comparable_csr('csr.pem')


class FieldTest(unittest.TestCase):
    """Tests for josepy.json_util.Field."""

    def test_no_omit_boolean(self):
        from josepy.json_util import Field
        for default, omitempty, value in itertools.product(
                [True, False], [True, False], [True, False]):
            self.assertFalse(
                Field("foo", default=default, omitempty=omitempty).omit(value))

    def test_descriptors(self):
        mock_value = mock.MagicMock()

        # pylint: disable=missing-docstring

        def decoder(unused_value):
            return 'd'

        def encoder(unused_value):
            return 'e'

        from josepy.json_util import Field
        field = Field('foo')

        field = field.encoder(encoder)
        self.assertEqual('e', field.encode(mock_value))

        field = field.decoder(decoder)
        self.assertEqual('e', field.encode(mock_value))
        self.assertEqual('d', field.decode(mock_value))

    def test_default_encoder_is_partial(self):
        class MockField(interfaces.JSONDeSerializable):
            # pylint: disable=missing-docstring
            def to_partial_json(self):
                return 'foo'  # pragma: no cover

            @classmethod
            def from_json(cls, jobj):
                pass  # pragma: no cover
        mock_field = MockField()

        from josepy.json_util import Field
        self.assertTrue(Field.default_encoder(mock_field) is mock_field)
        # in particular...
        self.assertNotEqual('foo', Field.default_encoder(mock_field))

    def test_default_encoder_passthrough(self):
        mock_value = mock.MagicMock()
        from josepy.json_util import Field
        self.assertTrue(Field.default_encoder(mock_value) is mock_value)

    def test_default_decoder_list_to_tuple(self):
        from josepy.json_util import Field
        self.assertEqual((1, 2, 3), Field.default_decoder([1, 2, 3]))

    def test_default_decoder_dict_to_frozendict(self):
        from josepy.json_util import Field
        obj = Field.default_decoder({'x': 2})
        self.assertTrue(isinstance(obj, util.frozendict))
        self.assertEqual(obj, util.frozendict(x=2))

    def test_default_decoder_passthrough(self):
        mock_value = mock.MagicMock()
        from josepy.json_util import Field
        self.assertTrue(Field.default_decoder(mock_value) is mock_value)


class JSONObjectWithFieldsMetaTest(unittest.TestCase):
    """Tests for josepy.json_util.JSONObjectWithFieldsMeta."""

    def setUp(self):
        from josepy.json_util import Field
        from josepy.json_util import JSONObjectWithFieldsMeta
        self.field = Field('Baz')
        self.field2 = Field('Baz2')
        # pylint: disable=invalid-name,missing-docstring,too-few-public-methods
        # pylint: disable=blacklisted-name

        class A(object, metaclass=JSONObjectWithFieldsMeta):
            __slots__ = ('bar',)
            baz = self.field

        class B(A):
            pass

        class C(A):
            baz = self.field2

        self.a_cls = A
        self.b_cls = B
        self.c_cls = C

    def test_fields(self):
        # pylint: disable=protected-access,no-member
        self.assertEqual({'baz': self.field}, self.a_cls._fields)
        self.assertEqual({'baz': self.field}, self.b_cls._fields)

    def test_fields_inheritance(self):
        # pylint: disable=protected-access,no-member
        self.assertEqual({'baz': self.field2}, self.c_cls._fields)

    def test_slots(self):
        self.assertEqual(('bar', 'baz'), self.a_cls.__slots__)
        self.assertEqual(('baz',), self.b_cls.__slots__)

    def test_orig_slots(self):
        # pylint: disable=protected-access,no-member
        self.assertEqual(('bar',), self.a_cls._orig_slots)
        self.assertEqual((), self.b_cls._orig_slots)


class JSONObjectWithFieldsTest(unittest.TestCase):
    """Tests for josepy.json_util.JSONObjectWithFields."""
    # pylint: disable=protected-access

    def setUp(self):
        from josepy.json_util import JSONObjectWithFields
        from josepy.json_util import Field

        class MockJSONObjectWithFields(JSONObjectWithFields):
            # pylint: disable=invalid-name,missing-docstring,no-self-argument
            # pylint: disable=too-few-public-methods
            x = Field('x', omitempty=True,
                      encoder=(lambda x: x * 2),
                      decoder=(lambda x: x / 2))
            y = Field('y')
            z = Field('Z')  # on purpose uppercase

            @y.encoder
            def y(value):
                if value == 500:
                    raise errors.SerializationError()
                return value

            @y.decoder
            def y(value):
                if value == 500:
                    raise errors.DeserializationError()
                return value

        # pylint: disable=invalid-name
        self.MockJSONObjectWithFields = MockJSONObjectWithFields
        self.mock = MockJSONObjectWithFields(x=None, y=2, z=3)

    def test_init_defaults(self):
        self.assertEqual(self.mock, self.MockJSONObjectWithFields(y=2, z=3))

    def test_encode(self):
        self.assertEqual(10, self.MockJSONObjectWithFields(
            x=5, y=0, z=0).encode("x"))

    def test_encode_wrong_field(self):
        self.assertRaises(errors.Error, self.mock.encode, 'foo')

    def test_encode_serialization_error_passthrough(self):
        self.assertRaises(
            errors.SerializationError,
            self.MockJSONObjectWithFields(y=500, z=None).encode, "y")

    def test_fields_to_partial_json_omits_empty(self):
        self.assertEqual(self.mock.fields_to_partial_json(), {'y': 2, 'Z': 3})

    def test_fields_from_json_fills_default_for_empty(self):
        self.assertEqual(
            {'x': None, 'y': 2, 'z': 3},
            self.MockJSONObjectWithFields.fields_from_json({'y': 2, 'Z': 3}))

    def test_fields_from_json_fails_on_missing(self):
        self.assertRaises(
            errors.DeserializationError,
            self.MockJSONObjectWithFields.fields_from_json, {'y': 0})
        self.assertRaises(
            errors.DeserializationError,
            self.MockJSONObjectWithFields.fields_from_json, {'Z': 0})
        self.assertRaises(
            errors.DeserializationError,
            self.MockJSONObjectWithFields.fields_from_json, {'x': 0, 'y': 0})
        self.assertRaises(
            errors.DeserializationError,
            self.MockJSONObjectWithFields.fields_from_json, {'x': 0, 'Z': 0})

    def test_fields_to_partial_json_encoder(self):
        self.assertEqual(
            self.MockJSONObjectWithFields(x=1, y=2, z=3).to_partial_json(),
            {'x': 2, 'y': 2, 'Z': 3})

    def test_fields_from_json_decoder(self):
        self.assertEqual(
            {'x': 2, 'y': 2, 'z': 3},
            self.MockJSONObjectWithFields.fields_from_json(
                {'x': 4, 'y': 2, 'Z': 3}))

    def test_fields_to_partial_json_error_passthrough(self):
        self.assertRaises(
            errors.SerializationError, self.MockJSONObjectWithFields(
                x=1, y=500, z=3).to_partial_json)

    def test_fields_from_json_error_passthrough(self):
        self.assertRaises(
            errors.DeserializationError,
            self.MockJSONObjectWithFields.from_json,
            {'x': 4, 'y': 500, 'Z': 3})


class DeEncodersTest(unittest.TestCase):
    def setUp(self):
        self.b64_cert = (
            u'MIIB3jCCAYigAwIBAgICBTkwDQYJKoZIhvcNAQELBQAwdzELMAkGA1UEBhM'
            u'CVVMxETAPBgNVBAgMCE1pY2hpZ2FuMRIwEAYDVQQHDAlBbm4gQXJib3IxKz'
            u'ApBgNVBAoMIlVuaXZlcnNpdHkgb2YgTWljaGlnYW4gYW5kIHRoZSBFRkYxF'
            u'DASBgNVBAMMC2V4YW1wbGUuY29tMB4XDTE0MTIxMTIyMzQ0NVoXDTE0MTIx'
            u'ODIyMzQ0NVowdzELMAkGA1UEBhMCVVMxETAPBgNVBAgMCE1pY2hpZ2FuMRI'
            u'wEAYDVQQHDAlBbm4gQXJib3IxKzApBgNVBAoMIlVuaXZlcnNpdHkgb2YgTW'
            u'ljaGlnYW4gYW5kIHRoZSBFRkYxFDASBgNVBAMMC2V4YW1wbGUuY29tMFwwD'
            u'QYJKoZIhvcNAQEBBQADSwAwSAJBAKx1c7RR7R_drnBSQ_zfx1vQLHUbFLh1'
            u'AQQQ5R8DZUXd36efNK79vukFhN9HFoHZiUvOjm0c-pVE6K-EdE_twuUCAwE'
            u'AATANBgkqhkiG9w0BAQsFAANBAC24z0IdwIVKSlntksllvr6zJepBH5fMnd'
            u'fk3XJp10jT6VE-14KNtjh02a56GoraAvJAT5_H67E8GvJ_ocNnB_o'
        )
        self.b64_csr = (
            u'MIIBXTCCAQcCAQAweTELMAkGA1UEBhMCVVMxETAPBgNVBAgMCE1pY2hpZ2F'
            u'uMRIwEAYDVQQHDAlBbm4gQXJib3IxDDAKBgNVBAoMA0VGRjEfMB0GA1UECw'
            u'wWVW5pdmVyc2l0eSBvZiBNaWNoaWdhbjEUMBIGA1UEAwwLZXhhbXBsZS5jb'
            u'20wXDANBgkqhkiG9w0BAQEFAANLADBIAkEArHVztFHtH92ucFJD_N_HW9As'
            u'dRsUuHUBBBDlHwNlRd3fp580rv2-6QWE30cWgdmJS86ObRz6lUTor4R0T-3'
            u'C5QIDAQABoCkwJwYJKoZIhvcNAQkOMRowGDAWBgNVHREEDzANggtleGFtcG'
            u'xlLmNvbTANBgkqhkiG9w0BAQsFAANBAHJH_O6BtC9aGzEVCMGOZ7z9iIRHW'
            u'Szr9x_bOzn7hLwsbXPAgO1QxEwL-X-4g20Gn9XBE1N9W6HCIEut2d8wACg'
        )

    def test_encode_b64jose(self):
        from josepy.json_util import encode_b64jose
        encoded = encode_b64jose(b'x')
        self.assertTrue(isinstance(encoded, str))
        self.assertEqual(u'eA', encoded)

    def test_decode_b64jose(self):
        from josepy.json_util import decode_b64jose
        decoded = decode_b64jose(u'eA')
        self.assertTrue(isinstance(decoded, bytes))
        self.assertEqual(b'x', decoded)

    def test_decode_b64jose_padding_error(self):
        from josepy.json_util import decode_b64jose
        self.assertRaises(errors.DeserializationError, decode_b64jose, u'x')

    def test_decode_b64jose_size(self):
        from josepy.json_util import decode_b64jose
        self.assertEqual(b'foo', decode_b64jose(u'Zm9v', size=3))
        self.assertRaises(
            errors.DeserializationError, decode_b64jose, u'Zm9v', size=2)
        self.assertRaises(
            errors.DeserializationError, decode_b64jose, u'Zm9v', size=4)

    def test_decode_b64jose_minimum_size(self):
        from josepy.json_util import decode_b64jose
        self.assertEqual(b'foo', decode_b64jose(u'Zm9v', size=3, minimum=True))
        self.assertEqual(b'foo', decode_b64jose(u'Zm9v', size=2, minimum=True))
        self.assertRaises(errors.DeserializationError, decode_b64jose,
                          u'Zm9v', size=4, minimum=True)

    def test_encode_hex16(self):
        from josepy.json_util import encode_hex16
        encoded = encode_hex16(b'foo')
        self.assertEqual(u'666f6f', encoded)
        self.assertTrue(isinstance(encoded, str))

    def test_decode_hex16(self):
        from josepy.json_util import decode_hex16
        decoded = decode_hex16(u'666f6f')
        self.assertEqual(b'foo', decoded)
        self.assertTrue(isinstance(decoded, bytes))

    def test_decode_hex16_minimum_size(self):
        from josepy.json_util import decode_hex16
        self.assertEqual(b'foo', decode_hex16(u'666f6f', size=3, minimum=True))
        self.assertEqual(b'foo', decode_hex16(u'666f6f', size=2, minimum=True))
        self.assertRaises(errors.DeserializationError, decode_hex16,
                          u'666f6f', size=4, minimum=True)

    def test_decode_hex16_odd_length(self):
        from josepy.json_util import decode_hex16
        self.assertRaises(errors.DeserializationError, decode_hex16, u'x')

    def test_encode_cert(self):
        from josepy.json_util import encode_cert
        self.assertEqual(self.b64_cert, encode_cert(CERT))

    def test_decode_cert(self):
        from josepy.json_util import decode_cert
        cert = decode_cert(self.b64_cert)
        self.assertTrue(isinstance(cert, util.ComparableX509))
        self.assertEqual(cert, CERT)
        self.assertRaises(errors.DeserializationError, decode_cert, u'')

    def test_encode_csr(self):
        from josepy.json_util import encode_csr
        self.assertEqual(self.b64_csr, encode_csr(CSR))

    def test_decode_csr(self):
        from josepy.json_util import decode_csr
        csr = decode_csr(self.b64_csr)
        self.assertTrue(isinstance(csr, util.ComparableX509))
        self.assertEqual(csr, CSR)
        self.assertRaises(errors.DeserializationError, decode_csr, u'')


class TypedJSONObjectWithFieldsTest(unittest.TestCase):

    def setUp(self):
        from josepy.json_util import TypedJSONObjectWithFields

        # pylint: disable=missing-docstring,abstract-method
        # pylint: disable=too-few-public-methods

        class MockParentTypedJSONObjectWithFields(TypedJSONObjectWithFields):
            TYPES = {}
            type_field_name = 'type'

        @MockParentTypedJSONObjectWithFields.register
        class MockTypedJSONObjectWithFields(
                MockParentTypedJSONObjectWithFields):
            typ = 'test'
            __slots__ = ('foo',)

            @classmethod
            def fields_from_json(cls, jobj):
                return {'foo': jobj['foo']}

            def fields_to_partial_json(self):
                return {'foo': self.foo}

        self.parent_cls = MockParentTypedJSONObjectWithFields
        self.msg = MockTypedJSONObjectWithFields(foo='bar')

    def test_to_partial_json(self):
        self.assertEqual(self.msg.to_partial_json(), {
            'type': 'test',
            'foo': 'bar',
        })

    def test_from_json_non_dict_fails(self):
        for value in [[], (), 5, "asd"]:  # all possible input types
            self.assertRaises(
                errors.DeserializationError, self.parent_cls.from_json, value)

    def test_from_json_dict_no_type_fails(self):
        self.assertRaises(
            errors.DeserializationError, self.parent_cls.from_json, {})

    def test_from_json_unknown_type_fails(self):
        self.assertRaises(errors.UnrecognizedTypeError,
                          self.parent_cls.from_json, {'type': 'bar'})

    def test_from_json_returns_obj(self):
        self.assertEqual({'foo': 'bar'}, self.parent_cls.from_json(
            {'type': 'test', 'foo': 'bar'}))


if __name__ == '__main__':
    unittest.main()  # pragma: no cover<|MERGE_RESOLUTION|>--- conflicted
+++ resolved
@@ -2,12 +2,6 @@
 import itertools
 import unittest
 from unittest import mock
-
-<<<<<<< HEAD
-import six
-=======
-import mock
->>>>>>> 561aa003
 
 from josepy import errors, interfaces, test_util, util
 
