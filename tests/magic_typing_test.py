"""Tests for josepy.magic_typing."""
import sys
import warnings
from unittest import mock

import pytest

<<<<<<< HEAD
class MagicTypingTest(unittest.TestCase):
    """Tests for josepy.magic_typing."""
    def test_import_success(self) -> None:
        import typing as temp_typing
        typing_class_mock = mock.MagicMock()
        text_mock = mock.MagicMock()
        typing_class_mock.Text = text_mock
        sys.modules['typing'] = typing_class_mock
        if 'josepy.magic_typing' in sys.modules:
            del sys.modules['josepy.magic_typing']  # pragma: no cover
        with warnings.catch_warnings():
            warnings.filterwarnings("ignore", category=DeprecationWarning)
            from josepy.magic_typing import Text
        self.assertEqual(Text, text_mock)
        del sys.modules['josepy.magic_typing']
        sys.modules['typing'] = temp_typing
=======

def test_import_success():
    try:
        import typing as temp_typing
    except ImportError:  # pragma: no cover
        temp_typing = None  # pragma: no cover
    typing_class_mock = mock.MagicMock()
    text_mock = mock.MagicMock()
    typing_class_mock.Text = text_mock
    sys.modules['typing'] = typing_class_mock
    if 'josepy.magic_typing' in sys.modules:
        del sys.modules['josepy.magic_typing']  # pragma: no cover
    with warnings.catch_warnings():
        warnings.filterwarnings("ignore", category=DeprecationWarning)
        from josepy.magic_typing import Text
    assert Text == text_mock
    del sys.modules['josepy.magic_typing']
    sys.modules['typing'] = temp_typing
>>>>>>> e6cea11d


if __name__ == '__main__':
    sys.exit(pytest.main(sys.argv[1:] + [__file__]))  # pragma: no cover<|MERGE_RESOLUTION|>--- conflicted
+++ resolved
@@ -5,7 +5,6 @@
 
 import pytest
 
-<<<<<<< HEAD
 class MagicTypingTest(unittest.TestCase):
     """Tests for josepy.magic_typing."""
     def test_import_success(self) -> None:
@@ -22,26 +21,6 @@
         self.assertEqual(Text, text_mock)
         del sys.modules['josepy.magic_typing']
         sys.modules['typing'] = temp_typing
-=======
-
-def test_import_success():
-    try:
-        import typing as temp_typing
-    except ImportError:  # pragma: no cover
-        temp_typing = None  # pragma: no cover
-    typing_class_mock = mock.MagicMock()
-    text_mock = mock.MagicMock()
-    typing_class_mock.Text = text_mock
-    sys.modules['typing'] = typing_class_mock
-    if 'josepy.magic_typing' in sys.modules:
-        del sys.modules['josepy.magic_typing']  # pragma: no cover
-    with warnings.catch_warnings():
-        warnings.filterwarnings("ignore", category=DeprecationWarning)
-        from josepy.magic_typing import Text
-    assert Text == text_mock
-    del sys.modules['josepy.magic_typing']
-    sys.modules['typing'] = temp_typing
->>>>>>> e6cea11d
 
 
 if __name__ == '__main__':
