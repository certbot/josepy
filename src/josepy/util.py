"""JOSE utilities."""
try:
    from collections.abc import Hashable, Mapping  # pylint: disable=import-error
except ImportError:
    from collections import Hashable, Mapping

import OpenSSL
<<<<<<< HEAD
from cryptography.hazmat.primitives.asymmetric import rsa
=======
import six
from cryptography.hazmat.backends import default_backend
from cryptography.hazmat.primitives.asymmetric import ec, rsa
>>>>>>> 70323f97


class abstractclassmethod(classmethod):
    # pylint: disable=invalid-name,too-few-public-methods
    """Descriptor for an abstract classmethod.

    It augments the :mod:`abc` framework with an abstract
    classmethod. This is implemented as :class:`abc.abstractclassmethod`
    in the standard Python library starting with version 3.2.

    This implementation is from a StackOverflow answer that was derived from
    the implementation in the Python 3.3 abc library.
    http://stackoverflow.com/questions/11217878/python-2-7-combine-abc-abstractmethod-and-classmethod.

    """
    __isabstractmethod__ = True

    def __init__(self, target):
        target.__isabstractmethod__ = True
        super(abstractclassmethod, self).__init__(target)


class ComparableX509(object):  # pylint: disable=too-few-public-methods
    """Wrapper for OpenSSL.crypto.X509** objects that supports __eq__.

    :ivar wrapped: Wrapped certificate or certificate request.
    :type wrapped: `OpenSSL.crypto.X509` or `OpenSSL.crypto.X509Req`.

    """

    def __init__(self, wrapped):
        assert isinstance(wrapped, OpenSSL.crypto.X509) or isinstance(
            wrapped, OpenSSL.crypto.X509Req)
        self.wrapped = wrapped

    def __getattr__(self, name):
        return getattr(self.wrapped, name)

    def _dump(self, filetype=OpenSSL.crypto.FILETYPE_ASN1):
        """Dumps the object into a buffer with the specified encoding.

        :param int filetype: The desired encoding. Should be one of
            `OpenSSL.crypto.FILETYPE_ASN1`,
            `OpenSSL.crypto.FILETYPE_PEM`, or
            `OpenSSL.crypto.FILETYPE_TEXT`.

        :returns: Encoded X509 object.
        :rtype: str

        """
        if isinstance(self.wrapped, OpenSSL.crypto.X509):
            func = OpenSSL.crypto.dump_certificate
        else:  # assert in __init__ makes sure this is X509Req
            func = OpenSSL.crypto.dump_certificate_request
        return func(filetype, self.wrapped)

    def __eq__(self, other):
        if not isinstance(other, self.__class__):
            return NotImplemented
        # pylint: disable=protected-access
        return self._dump() == other._dump()

    def __hash__(self):
        return hash((self.__class__, self._dump()))

    def __ne__(self, other):
        return not self == other

    def __repr__(self):
        return '<{0}({1!r})>'.format(self.__class__.__name__, self.wrapped)


class ComparableKey(object):  # pylint: disable=too-few-public-methods
    """Comparable wrapper for ``cryptography`` keys.

    See https://github.com/pyca/cryptography/issues/2122.

    """
    __hash__ = NotImplemented

    def __init__(self, wrapped):
        self._wrapped = wrapped

    def __getattr__(self, name):
        return getattr(self._wrapped, name)

    def __eq__(self, other):
        # pylint: disable=protected-access
        if (not isinstance(other, self.__class__) or
                self._wrapped.__class__ is not other._wrapped.__class__):
            return NotImplemented
        elif hasattr(self._wrapped, 'private_numbers'):
            return self.private_numbers() == other.private_numbers()
        elif hasattr(self._wrapped, 'public_numbers'):
            return self.public_numbers() == other.public_numbers()
        else:
            return NotImplemented

    def __ne__(self, other):
        return not self == other

    def __repr__(self):
        return '<{0}({1!r})>'.format(self.__class__.__name__, self._wrapped)

    def public_key(self):
        """Get wrapped public key."""
        return self.__class__(self._wrapped.public_key())


class ComparableRSAKey(ComparableKey):  # pylint: disable=too-few-public-methods
    """Wrapper for ``cryptography`` RSA keys.

    Wraps around:

    - :class:`~cryptography.hazmat.primitives.asymmetric.rsa.RSAPrivateKey`
    - :class:`~cryptography.hazmat.primitives.asymmetric.rsa.RSAPublicKey`

    """

    def __hash__(self):
        # public_numbers() hasn't got stable hash!
        # https://github.com/pyca/cryptography/issues/2143
        if isinstance(self._wrapped, rsa.RSAPrivateKeyWithSerialization):
            priv = self.private_numbers()
            pub = priv.public_numbers
            return hash((self.__class__, priv.p, priv.q, priv.dmp1,
                         priv.dmq1, priv.iqmp, pub.n, pub.e))
        elif isinstance(self._wrapped, rsa.RSAPublicKeyWithSerialization):
            pub = self.public_numbers()
            return hash((self.__class__, pub.n, pub.e))


class ComparableECKey(ComparableKey):  # pylint: disable=too-few-public-methods
    """Wrapper for ``cryptography`` RSA keys.
    Wraps around:
    - :class:`~cryptography.hazmat.primitives.asymmetric.ec.EllipticCurvePrivateKey`
    - :class:`~cryptography.hazmat.primitives.asymmetric.ec.EllipticCurvePublicKey`
    """

    def __hash__(self):
        # public_numbers() hasn't got stable hash!
        # https://github.com/pyca/cryptography/issues/2143
        if isinstance(self._wrapped, ec.EllipticCurvePrivateKeyWithSerialization):
            priv = self.private_numbers()
            pub = priv.public_numbers
            return hash((self.__class__, pub.curve.name, pub.x, pub.y, priv.private_value))
        elif isinstance(self._wrapped, ec.EllipticCurvePublicKeyWithSerialization):
            pub = self.public_numbers()
            return hash((self.__class__, pub.curve.name, pub.x, pub.y))

    def public_key(self):
        """Get wrapped public key."""
        # Unlike RSAPrivateKey, EllipticCurvePrivateKey does not have public_key()
        if hasattr(self._wrapped, 'public_key'):
            key = self._wrapped.public_key()
        else:
            key = self._wrapped.public_numbers().public_key(default_backend())
        return self.__class__(key)


class ImmutableMap(Mapping, Hashable):  # type: ignore
    # pylint: disable=too-few-public-methods
    """Immutable key to value mapping with attribute access."""

    __slots__ = ()
    """Must be overridden in subclasses."""

    def __init__(self, **kwargs):
        if set(kwargs) != set(self.__slots__):
            raise TypeError(
                '__init__() takes exactly the following arguments: {0} '
                '({1} given)'.format(', '.join(self.__slots__),
                                     ', '.join(kwargs) if kwargs else 'none'))
        for slot in self.__slots__:
            object.__setattr__(self, slot, kwargs.pop(slot))

    def update(self, **kwargs):
        """Return updated map."""
        items = dict(self)
        items.update(kwargs)
        return type(self)(**items)  # pylint: disable=star-args

    def __getitem__(self, key):
        try:
            return getattr(self, key)
        except AttributeError:
            raise KeyError(key)

    def __iter__(self):
        return iter(self.__slots__)

    def __len__(self):
        return len(self.__slots__)

    def __hash__(self):
        return hash(tuple(getattr(self, slot) for slot in self.__slots__))

    def __setattr__(self, name, value):
        raise AttributeError("can't set attribute")

    def __repr__(self):
        return '{0}({1})'.format(self.__class__.__name__, ', '.join(
            '{0}={1!r}'.format(key, value)
            for key, value in self.items()))


class frozendict(Mapping, Hashable):  # type: ignore
    # pylint: disable=invalid-name,too-few-public-methods
    """Frozen dictionary."""
    __slots__ = ('_items', '_keys')

    def __init__(self, *args, **kwargs):
        if kwargs and not args:
            items = dict(kwargs)
        elif len(args) == 1 and isinstance(args[0], Mapping):
            items = args[0]
        else:
            raise TypeError()
        # TODO: support generators/iterators

        object.__setattr__(self, '_items', items)
        object.__setattr__(self, '_keys', tuple(sorted(items.keys())))

    def __getitem__(self, key):
        return self._items[key]

    def __iter__(self):
        return iter(self._keys)

    def __len__(self):
        return len(self._items)

    def _sorted_items(self):
        return tuple((key, self[key]) for key in self._keys)

    def __hash__(self):
        return hash(self._sorted_items())

    def __getattr__(self, name):
        try:
            return self._items[name]
        except KeyError:
            raise AttributeError(name)

    def __setattr__(self, name, value):
        raise AttributeError("can't set attribute")

    def __repr__(self):
        return 'frozendict({0})'.format(', '.join('{0}={1!r}'.format(
            key, value) for key, value in self._sorted_items()))<|MERGE_RESOLUTION|>--- conflicted
+++ resolved
@@ -5,13 +5,9 @@
     from collections import Hashable, Mapping
 
 import OpenSSL
-<<<<<<< HEAD
 from cryptography.hazmat.primitives.asymmetric import rsa
-=======
-import six
 from cryptography.hazmat.backends import default_backend
 from cryptography.hazmat.primitives.asymmetric import ec, rsa
->>>>>>> 70323f97
 
 
 class abstractclassmethod(classmethod):
