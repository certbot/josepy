#!/bin/sh
#
# Download and run the latest release version of the Let's Encrypt client.
#
# NOTE: THIS SCRIPT IS AUTO-GENERATED AND SELF-UPDATING
#
# IF YOU WANT TO EDIT IT LOCALLY, *ALWAYS* RUN YOUR COPY WITH THE
# "--no-self-upgrade" FLAG
#
# IF YOU WANT TO SEND PULL REQUESTS, THE REAL SOURCE FOR THIS FILE IS
# letsencrypt-auto-source/letsencrypt-auto.template AND
# letsencrypt-auto-source/pieces/bootstrappers/*

set -e  # Work even if somebody does "sh thisscript.sh".

# Note: you can set XDG_DATA_HOME or VENV_PATH before running this script,
# if you want to change where the virtual environment will be installed
XDG_DATA_HOME=${XDG_DATA_HOME:-~/.local/share}
VENV_NAME="letsencrypt"
VENV_PATH=${VENV_PATH:-"$XDG_DATA_HOME/$VENV_NAME"}
VENV_BIN="$VENV_PATH/bin"
LE_AUTO_VERSION="{{ LE_AUTO_VERSION }}"

# This script takes the same arguments as the main letsencrypt program, but it
# additionally responds to --verbose (more output) and --debug (allow support
# for experimental platforms)
for arg in "$@" ; do
  case "$arg" in
    --debug)
      DEBUG=1;;
    --os-packages-only)
      OS_PACKAGES_ONLY=1;;
    --no-self-upgrade)
      # Do not upgrade this script (also prevents client upgrades, because each
      # copy of the script pins a hash of the python client)
      NO_SELF_UPGRADE=1;;
    --verbose)
      VERBOSE=1;;
    [!-]*|-*[!v]*|-)
      # Anything that isn't -v, -vv, etc.: that is, anything that does not
      # start with a -, contains anything that's not a v, or is just "-"
      ;;
    *)  # -v+ remains.
      VERBOSE=1;;
  esac
done

# letsencrypt-auto needs root access to bootstrap OS dependencies, and
# letsencrypt itself needs root access for almost all modes of operation
# The "normal" case is that sudo is used for the steps that need root, but
# this script *can* be run as root (not recommended), or fall back to using
# `su`
if test "`id -u`" -ne "0" ; then
  if command -v sudo 1>/dev/null 2>&1; then
    SUDO=sudo
  else
    echo \"sudo\" is not available, will use \"su\" for installation steps...
    # Because the parameters in `su -c` has to be a string,
    # we need properly escape it
    su_sudo() {
      args=""
      # This `while` loop iterates over all parameters given to this function.
      # For each parameter, all `'` will be replace by `'"'"'`, and the escaped string
      # will be wrapped in a pair of `'`, then appended to `$args` string
      # For example, `echo "It's only 1\$\!"` will be escaped to:
      #   'echo' 'It'"'"'s only 1$!'
      #     │       │└┼┘│
      #     │       │ │ └── `'s only 1$!'` the literal string
      #     │       │ └── `\"'\"` is a single quote (as a string)
      #     │       └── `'It'`, to be concatenated with the strings following it
      #     └── `echo` wrapped in a pair of `'`, it's totally fine for the shell command itself
      while [ $# -ne 0 ]; do
        args="$args'$(printf "%s" "$1" | sed -e "s/'/'\"'\"'/g")' "
        shift
      done
      su root -c "$args"
    }
    SUDO=su_sudo
  fi
else
  SUDO=
fi

ExperimentalBootstrap() {
  # Arguments: Platform name, bootstrap function name
  if [ "$DEBUG" = 1 ]; then
    if [ "$2" != "" ]; then
      echo "Bootstrapping dependencies via $1..."
      $2
    fi
  else
    echo "WARNING: $1 support is very experimental at present..."
    echo "if you would like to work on improving it, please ensure you have backups"
    echo "and then run this script again with the --debug flag!"
    exit 1
  fi
}

DeterminePythonVersion() {
  for LE_PYTHON in "$LE_PYTHON" python2.7 python27 python2 python; do
    # Break (while keeping the LE_PYTHON value) if found.
    command -v "$LE_PYTHON" > /dev/null && break
  done
  if [ "$?" != "0" ]; then
    echo "Cannot find any Pythons; please install one!"
    exit 1
  fi
  export LE_PYTHON

  PYVER=`"$LE_PYTHON" -V 2>&1 | cut -d" " -f 2 | cut -d. -f1,2 | sed 's/\.//'`
  if [ "$PYVER" -lt 26 ]; then
    echo "You have an ancient version of Python entombed in your operating system..."
    echo "This isn't going to work; you'll need at least version 2.6."
    exit 1
  fi
}

{{ bootstrappers/deb_common.sh }}
{{ bootstrappers/rpm_common.sh }}
{{ bootstrappers/suse_common.sh }}
{{ bootstrappers/arch_common.sh }}
{{ bootstrappers/gentoo_common.sh }}
{{ bootstrappers/free_bsd.sh }}
{{ bootstrappers/mac.sh }}

# Install required OS packages:
Bootstrap() {
  if [ -f /etc/debian_version ]; then
    echo "Bootstrapping dependencies for Debian-based OSes..."
    BootstrapDebCommon
  elif [ -f /etc/redhat-release ]; then
    echo "Bootstrapping dependencies for RedHat-based OSes..."
    BootstrapRpmCommon
  elif [ -f /etc/os-release ] && `grep -q openSUSE /etc/os-release` ; then
    echo "Bootstrapping dependencies for openSUSE-based OSes..."
    BootstrapSuseCommon
  elif [ -f /etc/arch-release ]; then
    if [ "$DEBUG" = 1 ]; then
      echo "Bootstrapping dependencies for Archlinux..."
      BootstrapArchCommon
    else
      echo "Please use pacman to install letsencrypt packages:"
      echo "# pacman -S letsencrypt letsencrypt-apache"
      echo
      echo "If you would like to use the virtualenv way, please run the script again with the"
      echo "--debug flag."
      exit 1
    fi
  elif [ -f /etc/manjaro-release ]; then
    ExperimentalBootstrap "Manjaro Linux" BootstrapArchCommon
  elif [ -f /etc/gentoo-release ]; then
    ExperimentalBootstrap "Gentoo" BootstrapGentooCommon
  elif uname | grep -iq FreeBSD ; then
    ExperimentalBootstrap "FreeBSD" BootstrapFreeBsd
  elif uname | grep -iq Darwin ; then
    ExperimentalBootstrap "Mac OS X" BootstrapMac
  elif grep -iq "Amazon Linux" /etc/issue ; then
    ExperimentalBootstrap "Amazon Linux" BootstrapRpmCommon
  else
    echo "Sorry, I don't know how to bootstrap Let's Encrypt on your operating system!"
    echo
    echo "You will need to bootstrap, configure virtualenv, and run a peep install manually."
    echo "Please see https://letsencrypt.readthedocs.org/en/latest/contributing.html#prerequisites"
    echo "for more info."
  fi
}

TempDir() {
  mktemp -d 2>/dev/null || mktemp -d -t 'le'  # Linux || OS X
}



if [ "$1" = "--le-auto-phase2" ]; then
  # Phase 2: Create venv, install LE, and run.

  shift 1  # the --le-auto-phase2 arg
  if [ -f "$VENV_BIN/letsencrypt" ]; then
    INSTALLED_VERSION=$("$VENV_BIN/letsencrypt" --version 2>&1 | cut -d " " -f 2)
  else
    INSTALLED_VERSION="none"
  fi
  if [ "$LE_AUTO_VERSION" != "$INSTALLED_VERSION" ]; then
    echo "Creating virtual environment..."
    DeterminePythonVersion
    rm -rf "$VENV_PATH"
    if [ "$VERBOSE" = 1 ]; then
      virtualenv --no-site-packages --python "$LE_PYTHON" "$VENV_PATH"
    else
      virtualenv --no-site-packages --python "$LE_PYTHON" "$VENV_PATH" > /dev/null
    fi

    echo "Installing Python packages..."
    TEMP_DIR=$(TempDir)
    # There is no $ interpolation due to quotes on starting heredoc delimiter.
    # -------------------------------------------------------------------------
    cat << "UNLIKELY_EOF" > "$TEMP_DIR/letsencrypt-auto-requirements.txt"
{{ letsencrypt-auto-requirements.txt }}
UNLIKELY_EOF
    # -------------------------------------------------------------------------
    cat << "UNLIKELY_EOF" > "$TEMP_DIR/peep.py"
{{ peep.py }}
UNLIKELY_EOF
    # -------------------------------------------------------------------------
    set +e
    PEEP_OUT=`"$VENV_BIN/python" "$TEMP_DIR/peep.py" install -r "$TEMP_DIR/letsencrypt-auto-requirements.txt"`
    PEEP_STATUS=$?
    set -e
    rm -rf "$TEMP_DIR"
    if [ "$PEEP_STATUS" != 0 ]; then
      # Report error. (Otherwise, be quiet.)
      echo "Had a problem while downloading and verifying Python packages:"
      echo "$PEEP_OUT"
      rm -rf "$VENV_PATH"
      exit 1
    fi
    echo "Installation succeeded."
  fi
  echo "Requesting root privileges to run letsencrypt..."
  echo "  " $SUDO "$VENV_BIN/letsencrypt" "$@"
  $SUDO "$VENV_BIN/letsencrypt" "$@"
else
  # Phase 1: Upgrade letsencrypt-auto if neceesary, then self-invoke.
  #
  # Each phase checks the version of only the thing it is responsible for
  # upgrading. Phase 1 checks the version of the latest release of
  # letsencrypt-auto (which is always the same as that of the letsencrypt
  # package). Phase 2 checks the version of the locally installed letsencrypt.

  if [ ! -f "$VENV_BIN/letsencrypt" ]; then
    # If it looks like we've never bootstrapped before, bootstrap:
    Bootstrap
  fi
  if [ "$OS_PACKAGES_ONLY" = 1 ]; then
    echo "OS packages installed."
    exit 0
  fi

  if [ "$NO_SELF_UPGRADE" != 1 ]; then
    echo "Checking for new version..."
    TEMP_DIR=$(TempDir)
    # ---------------------------------------------------------------------------
    cat << "UNLIKELY_EOF" > "$TEMP_DIR/fetch.py"
{{ fetch.py }}
UNLIKELY_EOF
    # ---------------------------------------------------------------------------
    DeterminePythonVersion
    REMOTE_VERSION=`"$LE_PYTHON" "$TEMP_DIR/fetch.py" --latest-version`
    if [ "$LE_AUTO_VERSION" != "$REMOTE_VERSION" ]; then
      echo "Upgrading letsencrypt-auto $LE_AUTO_VERSION to $REMOTE_VERSION..."

      # Now we drop into Python so we don't have to install even more
      # dependencies (curl, etc.), for better flow control, and for the option of
      # future Windows compatibility.
      "$LE_PYTHON" "$TEMP_DIR/fetch.py" --le-auto-script "v$REMOTE_VERSION"

<<<<<<< HEAD
      # Install new copy of letsencrypt-auto. This preserves permissions and
      # ownership from the old copy.
      # TODO: Deal with quotes in pathnames.
      echo "Replacing letsencrypt-auto..."
      echo "  " $SUDO cp "$TEMP_DIR/letsencrypt-auto" "$0"
      $SUDO cp "$TEMP_DIR/letsencrypt-auto" "$0"
      # TODO: Clean up temp dir safely, even if it has quotes in its path.
      rm -rf "$TEMP_DIR"
    fi  # A newer version is available.
  fi  # Self-upgrading is allowed.

  "$0" --le-auto-phase2 "$@"
=======
    # Install new copy of letsencrypt-auto.
    # TODO: Deal with quotes in pathnames.
    echo "Replacing letsencrypt-auto..."
    # Clone permissions with cp. chmod and chown don't have a --reference
    # option on OS X or BSD, and stat -c on Linux is stat -f on OS X and BSD:
    echo "  " $SUDO cp -p "$0" "$TEMP_DIR/letsencrypt-auto.permission-clone"
    $SUDO cp -p "$0" "$TEMP_DIR/letsencrypt-auto.permission-clone"
    echo "  " $SUDO cp "$TEMP_DIR/letsencrypt-auto" "$TEMP_DIR/letsencrypt-auto.permission-clone"
    $SUDO cp "$TEMP_DIR/letsencrypt-auto" "$TEMP_DIR/letsencrypt-auto.permission-clone"
    # Using mv rather than cp leaves the old file descriptor pointing to the
    # original copy so the shell can continue to read it unmolested. mv across
    # filesystems is non-atomic, doing `rm dest, cp src dest, rm src`, but the
    # cp is unlikely to fail (esp. under sudo) if the rm doesn't.
    echo "  " $SUDO mv -f "$TEMP_DIR/letsencrypt-auto.permission-clone" "$0"
    $SUDO mv -f "$TEMP_DIR/letsencrypt-auto.permission-clone" "$0"
    # TODO: Clean up temp dir safely, even if it has quotes in its path.
    rm -rf "$TEMP_DIR"
  fi  # should upgrade
  "$0" --no-self-upgrade "$@"
>>>>>>> 71cd6381
fi<|MERGE_RESOLUTION|>--- conflicted
+++ resolved
@@ -254,38 +254,25 @@
       # future Windows compatibility.
       "$LE_PYTHON" "$TEMP_DIR/fetch.py" --le-auto-script "v$REMOTE_VERSION"
 
-<<<<<<< HEAD
-      # Install new copy of letsencrypt-auto. This preserves permissions and
-      # ownership from the old copy.
+      # Install new copy of letsencrypt-auto.
       # TODO: Deal with quotes in pathnames.
       echo "Replacing letsencrypt-auto..."
-      echo "  " $SUDO cp "$TEMP_DIR/letsencrypt-auto" "$0"
-      $SUDO cp "$TEMP_DIR/letsencrypt-auto" "$0"
+      # Clone permissions with cp. chmod and chown don't have a --reference
+      # option on OS X or BSD, and stat -c on Linux is stat -f on OS X and BSD:
+      echo "  " $SUDO cp -p "$0" "$TEMP_DIR/letsencrypt-auto.permission-clone"
+      $SUDO cp -p "$0" "$TEMP_DIR/letsencrypt-auto.permission-clone"
+      echo "  " $SUDO cp "$TEMP_DIR/letsencrypt-auto" "$TEMP_DIR/letsencrypt-auto.permission-clone"
+      $SUDO cp "$TEMP_DIR/letsencrypt-auto" "$TEMP_DIR/letsencrypt-auto.permission-clone"
+      # Using mv rather than cp leaves the old file descriptor pointing to the
+      # original copy so the shell can continue to read it unmolested. mv across
+      # filesystems is non-atomic, doing `rm dest, cp src dest, rm src`, but the
+      # cp is unlikely to fail (esp. under sudo) if the rm doesn't.
+      echo "  " $SUDO mv -f "$TEMP_DIR/letsencrypt-auto.permission-clone" "$0"
+      $SUDO mv -f "$TEMP_DIR/letsencrypt-auto.permission-clone" "$0"
       # TODO: Clean up temp dir safely, even if it has quotes in its path.
       rm -rf "$TEMP_DIR"
     fi  # A newer version is available.
   fi  # Self-upgrading is allowed.
 
   "$0" --le-auto-phase2 "$@"
-=======
-    # Install new copy of letsencrypt-auto.
-    # TODO: Deal with quotes in pathnames.
-    echo "Replacing letsencrypt-auto..."
-    # Clone permissions with cp. chmod and chown don't have a --reference
-    # option on OS X or BSD, and stat -c on Linux is stat -f on OS X and BSD:
-    echo "  " $SUDO cp -p "$0" "$TEMP_DIR/letsencrypt-auto.permission-clone"
-    $SUDO cp -p "$0" "$TEMP_DIR/letsencrypt-auto.permission-clone"
-    echo "  " $SUDO cp "$TEMP_DIR/letsencrypt-auto" "$TEMP_DIR/letsencrypt-auto.permission-clone"
-    $SUDO cp "$TEMP_DIR/letsencrypt-auto" "$TEMP_DIR/letsencrypt-auto.permission-clone"
-    # Using mv rather than cp leaves the old file descriptor pointing to the
-    # original copy so the shell can continue to read it unmolested. mv across
-    # filesystems is non-atomic, doing `rm dest, cp src dest, rm src`, but the
-    # cp is unlikely to fail (esp. under sudo) if the rm doesn't.
-    echo "  " $SUDO mv -f "$TEMP_DIR/letsencrypt-auto.permission-clone" "$0"
-    $SUDO mv -f "$TEMP_DIR/letsencrypt-auto.permission-clone" "$0"
-    # TODO: Clean up temp dir safely, even if it has quotes in its path.
-    rm -rf "$TEMP_DIR"
-  fi  # should upgrade
-  "$0" --no-self-upgrade "$@"
->>>>>>> 71cd6381
 fi